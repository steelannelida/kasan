--- conflicted
+++ resolved
@@ -1114,15 +1114,9 @@
 	if (!kmemcheck_is_obj_initialized(object->pointer, object->size))
 		return false;
 
-<<<<<<< HEAD
-	kasan_disable_local();
-	object->checksum = crc32(0, (void *)object->pointer, object->size);
-	kasan_enable_local();
-=======
 	kasan_disable_current();
 	object->checksum = crc32(0, (void *)object->pointer, object->size);
 	kasan_enable_current();
->>>>>>> c5861658
 
 	return object->checksum != old_csum;
 }
@@ -1174,15 +1168,9 @@
 						  BYTES_PER_POINTER))
 			continue;
 
-<<<<<<< HEAD
-		kasan_disable_local();
-		pointer = *ptr;
-		kasan_enable_local();
-=======
 		kasan_disable_current();
 		pointer = *ptr;
 		kasan_enable_current();
->>>>>>> c5861658
 
 		object = find_and_get_object(pointer, 1);
 		if (!object)
