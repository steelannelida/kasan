--- conflicted
+++ resolved
@@ -3290,17 +3290,10 @@
 
 	if (likely(ptr)) {
 		kmemcheck_slab_alloc(cachep, flags, ptr, cachep->object_size);
-<<<<<<< HEAD
 		asan_slab_alloc(cachep, ptr);
-	}
-
-	if (unlikely((flags & __GFP_ZERO) && ptr))
-		memset(ptr, 0, cachep->object_size);
-=======
 		if (unlikely(flags & __GFP_ZERO))
 			memset(ptr, 0, cachep->object_size);
 	}
->>>>>>> 38583f09
 
 	return ptr;
 }
@@ -3363,17 +3356,10 @@
 
 	if (likely(objp)) {
 		kmemcheck_slab_alloc(cachep, flags, objp, cachep->object_size);
-<<<<<<< HEAD
 		asan_slab_alloc(cachep, objp);
-	}
-
-	if (unlikely((flags & __GFP_ZERO) && objp))
-		memset(objp, 0, cachep->object_size);
-=======
 		if (unlikely(flags & __GFP_ZERO))
 			memset(objp, 0, cachep->object_size);
 	}
->>>>>>> 38583f09
 
 	return objp;
 }
