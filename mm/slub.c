/*
 * SLUB: A slab allocator that limits cache line use instead of queuing
 * objects in per cpu and per node lists.
 *
 * The allocator synchronizes using per slab locks or atomic operatios
 * and only uses a centralized lock to manage a pool of partial slabs.
 *
 * (C) 2007 SGI, Christoph Lameter
 * (C) 2011 Linux Foundation, Christoph Lameter
 */

#include <linux/mm.h>
#include <linux/swap.h> /* struct reclaim_state */
#include <linux/module.h>
#include <linux/bit_spinlock.h>
#include <linux/interrupt.h>
#include <linux/bitops.h>
#include <linux/slab.h>
#include "slab.h"
#include <linux/proc_fs.h>
#include <linux/notifier.h>
#include <linux/seq_file.h>
#include <linux/kasan.h>
#include <linux/kmemcheck.h>
#include <linux/cpu.h>
#include <linux/cpuset.h>
#include <linux/mempolicy.h>
#include <linux/ctype.h>
#include <linux/debugobjects.h>
#include <linux/kallsyms.h>
#include <linux/memory.h>
#include <linux/math64.h>
#include <linux/fault-inject.h>
#include <linux/stacktrace.h>
#include <linux/prefetch.h>
#include <linux/memcontrol.h>
#include <linux/kasan.h>

#include <trace/events/kmem.h>

#include "internal.h"

/*
 * Lock order:
 *   1. slab_mutex (Global Mutex)
 *   2. node->list_lock
 *   3. slab_lock(page) (Only on some arches and for debugging)
 *
 *   slab_mutex
 *
 *   The role of the slab_mutex is to protect the list of all the slabs
 *   and to synchronize major metadata changes to slab cache structures.
 *
 *   The slab_lock is only used for debugging and on arches that do not
 *   have the ability to do a cmpxchg_double. It only protects the second
 *   double word in the page struct. Meaning
 *	A. page->freelist	-> List of object free in a page
 *	B. page->counters	-> Counters of objects
 *	C. page->frozen		-> frozen state
 *
 *   If a slab is frozen then it is exempt from list management. It is not
 *   on any list. The processor that froze the slab is the one who can
 *   perform list operations on the page. Other processors may put objects
 *   onto the freelist but the processor that froze the slab is the only
 *   one that can retrieve the objects from the page's freelist.
 *
 *   The list_lock protects the partial and full list on each node and
 *   the partial slab counter. If taken then no new slabs may be added or
 *   removed from the lists nor make the number of partial slabs be modified.
 *   (Note that the total number of slabs is an atomic value that may be
 *   modified without taking the list lock).
 *
 *   The list_lock is a centralized lock and thus we avoid taking it as
 *   much as possible. As long as SLUB does not have to handle partial
 *   slabs, operations can continue without any centralized lock. F.e.
 *   allocating a long series of objects that fill up slabs does not require
 *   the list lock.
 *   Interrupts are disabled during allocation and deallocation in order to
 *   make the slab allocator safe to use in the context of an irq. In addition
 *   interrupts are disabled to ensure that the processor does not change
 *   while handling per_cpu slabs, due to kernel preemption.
 *
 * SLUB assigns one slab for allocation to each processor.
 * Allocations only occur from these slabs called cpu slabs.
 *
 * Slabs with free elements are kept on a partial list and during regular
 * operations no list for full slabs is used. If an object in a full slab is
 * freed then the slab will show up again on the partial lists.
 * We track full slabs for debugging purposes though because otherwise we
 * cannot scan all objects.
 *
 * Slabs are freed when they become empty. Teardown and setup is
 * minimal so we rely on the page allocators per cpu caches for
 * fast frees and allocs.
 *
 * Overloading of page flags that are otherwise used for LRU management.
 *
 * PageActive 		The slab is frozen and exempt from list processing.
 * 			This means that the slab is dedicated to a purpose
 * 			such as satisfying allocations for a specific
 * 			processor. Objects may be freed in the slab while
 * 			it is frozen but slab_free will then skip the usual
 * 			list operations. It is up to the processor holding
 * 			the slab to integrate the slab into the slab lists
 * 			when the slab is no longer needed.
 *
 * 			One use of this flag is to mark slabs that are
 * 			used for allocations. Then such a slab becomes a cpu
 * 			slab. The cpu slab may be equipped with an additional
 * 			freelist that allows lockless access to
 * 			free objects in addition to the regular freelist
 * 			that requires the slab lock.
 *
 * PageError		Slab requires special handling due to debug
 * 			options set. This moves	slab handling out of
 * 			the fast path and disables lockless freelists.
 */

static inline int kmem_cache_debug(struct kmem_cache *s)
{
#ifdef CONFIG_SLUB_DEBUG
	return unlikely(s->flags & SLAB_DEBUG_FLAGS);
#else
	return 0;
#endif
}

static inline bool kmem_cache_has_cpu_partial(struct kmem_cache *s)
{
#ifdef CONFIG_SLUB_CPU_PARTIAL
	return !kmem_cache_debug(s);
#else
	return false;
#endif
}

/*
 * Issues still to be resolved:
 *
 * - Support PAGE_ALLOC_DEBUG. Should be easy to do.
 *
 * - Variable sizing of the per node arrays
 */

/* Enable to test recovery from slab corruption on boot */
#undef SLUB_RESILIENCY_TEST

/* Enable to log cmpxchg failures */
#undef SLUB_DEBUG_CMPXCHG

/*
 * Mininum number of partial slabs. These will be left on the partial
 * lists even if they are empty. kmem_cache_shrink may reclaim them.
 */
#define MIN_PARTIAL 5

/*
 * Maximum number of desirable partial slabs.
 * The existence of more partial slabs makes kmem_cache_shrink
 * sort the partial list by the number of objects in use.
 */
#define MAX_PARTIAL 10

#define DEBUG_DEFAULT_FLAGS (SLAB_DEBUG_FREE | SLAB_RED_ZONE | \
		SLAB_POISON | SLAB_STORE_USER | SLAB_QUARANTINE)

/*
 * Debugging flags that require metadata to be stored in the slab.  These get
 * disabled when slub_debug=O is used and a cache's min order increases with
 * metadata.
 */
#define DEBUG_METADATA_FLAGS (SLAB_RED_ZONE | SLAB_POISON | SLAB_STORE_USER)

#define OO_SHIFT	16
#define OO_MASK		((1 << OO_SHIFT) - 1)
#define MAX_OBJS_PER_PAGE	32767 /* since page.objects is u15 */

/* Internal SLUB flags */
#define __OBJECT_POISON		0x80000000UL /* Poison object */
#define __CMPXCHG_DOUBLE	0x40000000UL /* Use cmpxchg_double */

#ifdef CONFIG_SMP
static struct notifier_block slab_notifier;
#endif

/*
 * Tracking user of a slab.
 */
#define TRACK_ADDRS_COUNT 16
struct track {
	unsigned long addr;	/* Called from address */
#ifdef CONFIG_STACKTRACE
	unsigned long addrs[TRACK_ADDRS_COUNT];	/* Called from address */
#endif
	int cpu;		/* Was running on cpu */
	int pid;		/* Pid context */
	unsigned long when;	/* When did the operation occur */
};

enum track_item { TRACK_ALLOC, TRACK_FREE };

#ifdef CONFIG_SYSFS
static int sysfs_slab_add(struct kmem_cache *);
static int sysfs_slab_alias(struct kmem_cache *, const char *);
static void memcg_propagate_slab_attrs(struct kmem_cache *s);
#else
static inline int sysfs_slab_add(struct kmem_cache *s) { return 0; }
static inline int sysfs_slab_alias(struct kmem_cache *s, const char *p)
							{ return 0; }
static inline void memcg_propagate_slab_attrs(struct kmem_cache *s) { }
#endif

static inline void stat(const struct kmem_cache *s, enum stat_item si)
{
#ifdef CONFIG_SLUB_STATS
	/*
	 * The rmw is racy on a preemptible kernel but this is acceptable, so
	 * avoid this_cpu_add()'s irq-disable overhead.
	 */
	raw_cpu_inc(s->cpu_slab->stat[si]);
#endif
}

/********************************************************************
 * 			Core slab cache functions
 *******************************************************************/

/* Verify that a pointer has an address that is valid within a slab page */
static inline int check_valid_pointer(struct kmem_cache *s,
				struct page *page, const void *object)
{
	void *base;

	if (!object)
		return 1;

	base = page_address(page);
	if (object < base || object >= base + page->objects * s->size ||
		(object - base) % s->size) {
		return 0;
	}

	return 1;
}

static inline void *get_freepointer(struct kmem_cache *s, void *object)
{
	return *(void **)(object + s->offset);
}

static void prefetch_freepointer(const struct kmem_cache *s, void *object)
{
	prefetch(object + s->offset);
}

static inline void *get_freepointer_safe(struct kmem_cache *s, void *object)
{
	void *p;

#ifdef CONFIG_DEBUG_PAGEALLOC
	probe_kernel_read(&p, (void **)(object + s->offset), sizeof(p));
#else
	p = get_freepointer(s, object);
#endif
	return p;
}

static inline void set_freepointer(struct kmem_cache *s, void *object, void *fp)
{
	*(void **)(object + s->offset) = fp;
}

/* Loop over all objects in a slab */
#define for_each_object(__p, __s, __addr, __objects) \
	for (__p = (__addr); __p < (__addr) + (__objects) * (__s)->size;\
			__p += (__s)->size)

#define for_each_object_idx(__p, __idx, __s, __addr, __objects) \
	for (__p = (__addr), __idx = 1; __idx <= __objects;\
			__p += (__s)->size, __idx++)

/* Determine object index from a given position */
static inline int slab_index(void *p, struct kmem_cache *s, void *addr)
{
	return (p - addr) / s->size;
}

static inline size_t slab_ksize(const struct kmem_cache *s)
{
#ifdef CONFIG_SLUB_DEBUG
	/*
	 * Debugging requires use of the padding between object
	 * and whatever may come after it.
	 */
	if (s->flags & (SLAB_RED_ZONE | SLAB_POISON))
		return s->object_size;

#endif
	/*
	 * If we have the need to store the freelist pointer
	 * back there or track user information then we can
	 * only use the space before that information.
	 */
	if (s->flags & (SLAB_DESTROY_BY_RCU | SLAB_STORE_USER))
		return s->inuse;
	/*
	 * Else we can use all the padding etc for the allocation
	 */
	return s->size;
}

static inline int order_objects(int order, unsigned long size, int reserved)
{
	return ((PAGE_SIZE << order) - reserved) / size;
}

static inline struct kmem_cache_order_objects oo_make(int order,
		unsigned long size, int reserved)
{
	struct kmem_cache_order_objects x = {
		(order << OO_SHIFT) + order_objects(order, size, reserved)
	};

	return x;
}

static inline int oo_order(struct kmem_cache_order_objects x)
{
	return x.x >> OO_SHIFT;
}

static inline int oo_objects(struct kmem_cache_order_objects x)
{
	return x.x & OO_MASK;
}

/*
 * Per slab locking using the pagelock
 */
static __always_inline void slab_lock(struct page *page)
{
	bit_spin_lock(PG_locked, &page->flags);
}

static __always_inline void slab_unlock(struct page *page)
{
	__bit_spin_unlock(PG_locked, &page->flags);
}

static inline void set_page_slub_counters(struct page *page, unsigned long counters_new)
{
	struct page tmp;
	tmp.counters = counters_new;
	/*
	 * page->counters can cover frozen/inuse/objects as well
	 * as page->_count.  If we assign to ->counters directly
	 * we run the risk of losing updates to page->_count, so
	 * be careful and only assign to the fields we need.
	 */
	page->frozen  = tmp.frozen;
	page->inuse   = tmp.inuse;
	page->objects = tmp.objects;
}

/* Interrupts must be disabled (for the fallback code to work right) */
static inline bool __cmpxchg_double_slab(struct kmem_cache *s, struct page *page,
		void *freelist_old, unsigned long counters_old,
		void *freelist_new, unsigned long counters_new,
		const char *n)
{
	VM_BUG_ON(!irqs_disabled());
#if defined(CONFIG_HAVE_CMPXCHG_DOUBLE) && \
    defined(CONFIG_HAVE_ALIGNED_STRUCT_PAGE)
	if (s->flags & __CMPXCHG_DOUBLE) {
		if (cmpxchg_double(&page->freelist, &page->counters,
				   freelist_old, counters_old,
				   freelist_new, counters_new))
			return 1;
	} else
#endif
	{
		slab_lock(page);
		if (page->freelist == freelist_old &&
					page->counters == counters_old) {
			page->freelist = freelist_new;
			set_page_slub_counters(page, counters_new);
			slab_unlock(page);
			return 1;
		}
		slab_unlock(page);
	}

	cpu_relax();
	stat(s, CMPXCHG_DOUBLE_FAIL);

#ifdef SLUB_DEBUG_CMPXCHG
	pr_info("%s %s: cmpxchg double redo ", n, s->name);
#endif

	return 0;
}

static inline bool cmpxchg_double_slab(struct kmem_cache *s, struct page *page,
		void *freelist_old, unsigned long counters_old,
		void *freelist_new, unsigned long counters_new,
		const char *n)
{
#if defined(CONFIG_HAVE_CMPXCHG_DOUBLE) && \
    defined(CONFIG_HAVE_ALIGNED_STRUCT_PAGE)
	if (s->flags & __CMPXCHG_DOUBLE) {
		if (cmpxchg_double(&page->freelist, &page->counters,
				   freelist_old, counters_old,
				   freelist_new, counters_new))
			return 1;
	} else
#endif
	{
		unsigned long flags;

		local_irq_save(flags);
		slab_lock(page);
		if (page->freelist == freelist_old &&
					page->counters == counters_old) {
			page->freelist = freelist_new;
			set_page_slub_counters(page, counters_new);
			slab_unlock(page);
			local_irq_restore(flags);
			return 1;
		}
		slab_unlock(page);
		local_irq_restore(flags);
	}

	cpu_relax();
	stat(s, CMPXCHG_DOUBLE_FAIL);

#ifdef SLUB_DEBUG_CMPXCHG
	pr_info("%s %s: cmpxchg double redo ", n, s->name);
#endif

	return 0;
}

#ifdef CONFIG_SLUB_DEBUG
/*
 * Determine a map of object in use on a page.
 *
 * Node listlock must be held to guarantee that the page does
 * not vanish from under us.
 */
static void get_map(struct kmem_cache *s, struct page *page, unsigned long *map)
{
	void *p;
	void *addr = page_address(page);

	for (p = page->freelist; p; p = get_freepointer(s, p))
		set_bit(slab_index(p, s, addr), map);
	for (p = page->quarantine; p; p = get_freepointer(s, p))
		set_bit(slab_index(p, s, addr), map);
}

/*
 * Debug settings:
 */
#ifdef CONFIG_SLUB_DEBUG_ON
static int slub_debug = DEBUG_DEFAULT_FLAGS;
#else
static int slub_debug;
#endif

static char *slub_debug_slabs;
static int disable_higher_order_debug;

static inline void metadata_access_enable(void)
{
	kasan_disable_local();
}

static inline void metadata_access_disable(void)
{
	kasan_enable_local();
}

/*
 * slub is about to manipulate internal object metadata.  This memory lies
 * outside the range of the allocated object, so accessing it would normally
 * be reported by kasan as a bounds error.  metadata_access_enable() is used
 * to tell kasan that these accesses are OK.
 */
static inline void metadata_access_enable(void)
{
	kasan_disable_current();
}

static inline void metadata_access_disable(void)
{
	kasan_enable_current();
}

/*
 * Object debugging
 */
static void print_section(char *text, u8 *addr, unsigned int length)
{
	metadata_access_enable();
	print_hex_dump(KERN_ERR, text, DUMP_PREFIX_ADDRESS, 16, 1, addr,
			length, 1);
	metadata_access_disable();
}

static struct track *get_track(struct kmem_cache *s, void *object,
	enum track_item alloc)
{
	struct track *p;

	if (s->offset)
		p = object + s->offset + sizeof(void *);
	else
		p = object + s->inuse;

	return p + alloc;
}

static void set_track(struct kmem_cache *s, void *object,
			enum track_item alloc, unsigned long addr)
{
	struct track *p = get_track(s, object, alloc);

	if (addr) {
#ifdef CONFIG_STACKTRACE
		struct stack_trace trace;
		int i;

		trace.nr_entries = 0;
		trace.max_entries = TRACK_ADDRS_COUNT;
		trace.entries = p->addrs;
		trace.skip = 3;
		metadata_access_enable();
		save_stack_trace(&trace);
		metadata_access_disable();

		/* See rant in lockdep.c */
		if (trace.nr_entries != 0 &&
		    trace.entries[trace.nr_entries - 1] == ULONG_MAX)
			trace.nr_entries--;

		for (i = trace.nr_entries; i < TRACK_ADDRS_COUNT; i++)
			p->addrs[i] = 0;
#endif
		p->addr = addr;
		p->cpu = smp_processor_id();
		p->pid = current->pid;
		p->when = jiffies;
	} else
		memset(p, 0, sizeof(struct track));
}

static void init_tracking(struct kmem_cache *s, void *object)
{
	if (!(s->flags & SLAB_STORE_USER))
		return;

	set_track(s, object, TRACK_FREE, 0UL);
	set_track(s, object, TRACK_ALLOC, 0UL);
}

static void print_track(const char *s, struct track *t)
{
	if (!t->addr)
		return;

	pr_err("INFO: %s in %pS age=%lu cpu=%u pid=%d\n",
	       s, (void *)t->addr, jiffies - t->when, t->cpu, t->pid);
#ifdef CONFIG_STACKTRACE
	{
		int i;
		for (i = 0; i < TRACK_ADDRS_COUNT; i++)
			if (t->addrs[i])
				pr_err("\t%pS\n", (void *)t->addrs[i]);
			else
				break;
	}
#endif
}

static void print_tracking(struct kmem_cache *s, void *object)
{
	if (!(s->flags & SLAB_STORE_USER))
		return;

	print_track("Allocated", get_track(s, object, TRACK_ALLOC));
	print_track("Freed", get_track(s, object, TRACK_FREE));
}

static void print_page_info(struct page *page)
{
	pr_err("INFO: Slab 0x%p objects=%u used=%u fp=0x%p flags=0x%04lx\n",
	       page, page->objects, page->inuse, page->freelist, page->flags);

}

static void slab_bug(struct kmem_cache *s, char *fmt, ...)
{
	struct va_format vaf;
	va_list args;

	va_start(args, fmt);
	vaf.fmt = fmt;
	vaf.va = &args;
	pr_err("=============================================================================\n");
	pr_err("BUG %s (%s): %pV\n", s->name, print_tainted(), &vaf);
	pr_err("-----------------------------------------------------------------------------\n\n");

	add_taint(TAINT_BAD_PAGE, LOCKDEP_NOW_UNRELIABLE);
	va_end(args);
}

static void slab_fix(struct kmem_cache *s, char *fmt, ...)
{
	struct va_format vaf;
	va_list args;

	va_start(args, fmt);
	vaf.fmt = fmt;
	vaf.va = &args;
	pr_err("FIX %s: %pV\n", s->name, &vaf);
	va_end(args);
}

static void print_trailer(struct kmem_cache *s, struct page *page, u8 *p)
{
	unsigned int off;	/* Offset of last byte */
	u8 *addr = page_address(page);

	print_tracking(s, p);

	print_page_info(page);

	pr_err("INFO: Object 0x%p @offset=%tu fp=0x%p\n\n",
	       p, p - addr, get_freepointer(s, p));

	if (p > addr + 16)
		print_section("Bytes b4 ", p - 16, 16);

	print_section("Object ", p, min_t(unsigned long, s->object_size,
				PAGE_SIZE));
	if (s->flags & SLAB_RED_ZONE)
		print_section("Redzone ", p + s->object_size,
			s->inuse - s->object_size);

	if (s->offset)
		off = s->offset + sizeof(void *);
	else
		off = s->inuse;

	if (s->flags & SLAB_STORE_USER)
		off += 2 * sizeof(struct track);

	if (off != s->size)
		/* Beginning of the filler is the free pointer */
		print_section("Padding ", p + off, s->size - off);

	dump_stack();
}

void object_err(struct kmem_cache *s, struct page *page,
			u8 *object, char *reason)
{
	slab_bug(s, "%s", reason);
	print_trailer(s, page, object);
}

static void slab_err(struct kmem_cache *s, struct page *page,
			const char *fmt, ...)
{
	va_list args;
	char buf[100];

	va_start(args, fmt);
	vsnprintf(buf, sizeof(buf), fmt, args);
	va_end(args);
	slab_bug(s, "%s", buf);
	print_page_info(page);
	dump_stack();
}

static void init_object(struct kmem_cache *s, void *object, u8 val)
{
	u8 *p = object;

	if (s->flags & __OBJECT_POISON) {
		memset(p, POISON_FREE, s->object_size - 1);
		p[s->object_size - 1] = POISON_END;
	}

	if (s->flags & SLAB_RED_ZONE)
		memset(p + s->object_size, val, s->inuse - s->object_size);
}

static void restore_bytes(struct kmem_cache *s, char *message, u8 data,
						void *from, void *to)
{
	slab_fix(s, "Restoring 0x%p-0x%p=0x%x\n", from, to - 1, data);
	memset(from, data, to - from);
}

static int check_bytes_and_report(struct kmem_cache *s, struct page *page,
			u8 *object, char *what,
			u8 *start, unsigned int value, unsigned int bytes)
{
	u8 *fault;
	u8 *end;

	metadata_access_enable();
	fault = memchr_inv(start, value, bytes);
	metadata_access_disable();
	if (!fault)
		return 1;

	end = start + bytes;
	while (end > fault && end[-1] == value)
		end--;

	slab_bug(s, "%s overwritten", what);
	pr_err("INFO: 0x%p-0x%p. First byte 0x%x instead of 0x%x\n",
					fault, end - 1, fault[0], value);
	print_trailer(s, page, object);

	restore_bytes(s, what, value, fault, end);
	return 0;
}

/*
 * Object layout:
 *
 * object address
 * 	Bytes of the object to be managed.
 * 	If the freepointer may overlay the object then the free
 * 	pointer is the first word of the object.
 *
 * 	Poisoning uses 0x6b (POISON_FREE) and the last byte is
 * 	0xa5 (POISON_END)
 *
 * object + s->object_size
 * 	Padding to reach word boundary. This is also used for Redzoning.
 * 	Padding is extended by another word if Redzoning is enabled and
 * 	object_size == inuse.
 *
 * 	We fill with 0xbb (RED_INACTIVE) for inactive objects and with
 * 	0xcc (RED_ACTIVE) for objects in use.
 *
 * object + s->inuse
 * 	Meta data starts here.
 *
 * 	A. Free pointer (if we cannot overwrite object on free)
 * 	B. Tracking data for SLAB_STORE_USER
 * 	C. Padding to reach required alignment boundary or at mininum
 * 		one word if debugging is on to be able to detect writes
 * 		before the word boundary.
 *
 *	Padding is done using 0x5a (POISON_INUSE)
 *
 * object + s->size
 * 	Nothing is used beyond s->size.
 *
 * If slabcaches are merged then the object_size and inuse boundaries are mostly
 * ignored. And therefore no slab options that rely on these boundaries
 * may be used with merged slabcaches.
 */

static int check_pad_bytes(struct kmem_cache *s, struct page *page, u8 *p)
{
	unsigned long off = s->inuse;	/* The end of info */

	if (s->offset)
		/* Freepointer is placed after the object. */
		off += sizeof(void *);

	if (s->flags & SLAB_STORE_USER)
		/* We also have user information there */
		off += 2 * sizeof(struct track);

	if (s->size == off)
		return 1;

	return check_bytes_and_report(s, page, p, "Object padding",
				p + off, POISON_INUSE, s->size - off);
}

/* Check the pad bytes at the end of a slab page */
static int slab_pad_check(struct kmem_cache *s, struct page *page)
{
	u8 *start;
	u8 *fault;
	u8 *end;
	int length;
	int remainder;

	if (!(s->flags & SLAB_POISON))
		return 1;

	start = page_address(page);
	length = (PAGE_SIZE << compound_order(page)) - s->reserved;
	end = start + length;
	remainder = length % s->size;
	if (!remainder)
		return 1;

	metadata_access_enable();
	fault = memchr_inv(end - remainder, POISON_INUSE, remainder);
	metadata_access_disable();
	if (!fault)
		return 1;
	while (end > fault && end[-1] == POISON_INUSE)
		end--;

	slab_err(s, page, "Padding overwritten. 0x%p-0x%p", fault, end - 1);
	print_section("Padding ", end - remainder, remainder);

	restore_bytes(s, "slab padding", POISON_INUSE, end - remainder, end);
	return 0;
}

static int check_object(struct kmem_cache *s, struct page *page,
					void *object, u8 val)
{
	u8 *p = object;
	u8 *endobject = object + s->object_size;

	if (s->flags & SLAB_RED_ZONE) {
		if (!check_bytes_and_report(s, page, object, "Redzone",
			endobject, val, s->inuse - s->object_size))
			return 0;
	} else {
		if ((s->flags & SLAB_POISON) && s->object_size < s->inuse) {
			check_bytes_and_report(s, page, p, "Alignment padding",
				endobject, POISON_INUSE,
				s->inuse - s->object_size);
		}
	}

	if (s->flags & SLAB_POISON) {
		if (val != SLUB_RED_ACTIVE && (s->flags & __OBJECT_POISON) &&
			(!check_bytes_and_report(s, page, p, "Poison", p,
					POISON_FREE, s->object_size - 1) ||
			 !check_bytes_and_report(s, page, p, "Poison",
				p + s->object_size - 1, POISON_END, 1)))
			return 0;
		/*
		 * check_pad_bytes cleans up on its own.
		 */
		check_pad_bytes(s, page, p);
	}

	if (!s->offset && val == SLUB_RED_ACTIVE)
		/*
		 * Object and freepointer overlap. Cannot check
		 * freepointer while object is allocated.
		 */
		return 1;

	/* Check free pointer validity */
	if (!check_valid_pointer(s, page, get_freepointer(s, p))) {
		object_err(s, page, p, "Freepointer corrupt");
		/*
		 * No choice but to zap it and thus lose the remainder
		 * of the free objects in this slab. May cause
		 * another error because the object count is now wrong.
		 */
		set_freepointer(s, p, NULL);
		return 0;
	}
	return 1;
}

static int check_slab(struct kmem_cache *s, struct page *page)
{
	int maxobj;

	VM_BUG_ON(!irqs_disabled());

	if (!PageSlab(page)) {
		slab_err(s, page, "Not a valid slab page");
		return 0;
	}

	maxobj = order_objects(compound_order(page), s->size, s->reserved);
	if (page->objects > maxobj) {
		slab_err(s, page, "objects %u > max %u",
			page->objects, maxobj);
		return 0;
	}
	if (page->inuse > page->objects) {
		slab_err(s, page, "inuse %u > max %u",
			page->inuse, page->objects);
		return 0;
	}
	/* Slab_pad_check fixes things up after itself */
	slab_pad_check(s, page);
	return 1;
}

/*
 * Determine if a certain object on a page is on the freelist. Must hold the
 * slab lock to guarantee that the chains are in a consistent state.
 */
static int on_freelist(struct kmem_cache *s, struct page *page, void *search)
{
	int nr = 0;
	void *fp;
	void *object = NULL;
	int max_objects;

	fp = page->freelist;
	while (fp && nr <= page->objects) {
		if (fp == search)
			return 1;
		if (!check_valid_pointer(s, page, fp)) {
			if (object) {
				object_err(s, page, object,
					"Freechain corrupt");
				set_freepointer(s, object, NULL);
			} else {
				slab_err(s, page, "Freepointer corrupt");
				page->freelist = NULL;
				page->inuse = page->objects;
				slab_fix(s, "Freelist cleared");
				return 0;
			}
			break;
		}
		object = fp;
		fp = get_freepointer(s, object);
		nr++;
	}

	fp = page->quarantine;
	while (fp && nr <= page->objects) {
		if (fp == search)
			return 1;
		if (!check_valid_pointer(s, page, fp)) {
			if (object) {
				object_err(s, page, object,
					"Quarantine corrupt");
				set_freepointer(s, object, NULL);
			} else {
				slab_err(s, page, "Quarantine corrupt");
				page->quarantine = NULL;
				slab_fix(s, "Quarantine cleared");
				return 0;
			}
			break;
		}
		object = fp;
		fp = get_freepointer(s, object);
		/* In frozen slubs qurantine included into inuse */
		if (!page->frozen)
			nr++;
	}

	max_objects = order_objects(compound_order(page), s->size, s->reserved);
	if (max_objects > MAX_OBJS_PER_PAGE)
		max_objects = MAX_OBJS_PER_PAGE;

	if (page->objects != max_objects) {
		slab_err(s, page, "Wrong number of objects. Found %d but "
			"should be %d", page->objects, max_objects);
		page->objects = max_objects;
		slab_fix(s, "Number of objects adjusted.");
	}
	if (page->inuse != page->objects - nr) {
		slab_err(s, page, "Wrong object count. Counter is %d but "
			"counted were %d", page->inuse, page->objects - nr);
		page->inuse = page->objects - nr;
		slab_fix(s, "Object count adjusted.");
	}
	return search == NULL;
}

static void trace(struct kmem_cache *s, struct page *page, void *object,
								int alloc)
{
	if (s->flags & SLAB_TRACE) {
		pr_info("TRACE %s %s 0x%p inuse=%d fp=0x%p\n",
			s->name,
			alloc ? "alloc" : "free",
			object, page->inuse,
			page->freelist);

		if (!alloc)
			print_section("Object ", (void *)object,
					s->object_size);

		dump_stack();
	}
}

/*
 * Tracking of fully allocated slabs for debugging purposes.
 */
static void add_full(struct kmem_cache *s,
	struct kmem_cache_node *n, struct page *page)
{
	if (!(s->flags & SLAB_STORE_USER))
		return;

	lockdep_assert_held(&n->list_lock);
	list_add(&page->lru, &n->full);
}

static void remove_full(struct kmem_cache *s, struct kmem_cache_node *n, struct page *page)
{
	if (!(s->flags & SLAB_STORE_USER))
		return;

	lockdep_assert_held(&n->list_lock);
	list_del(&page->lru);
}

/*
 * Quarantine management.
 */
static void add_quarantine(struct kmem_cache *s, struct kmem_cache_node *n,
			   struct page *page)
{
	list_add_tail(&page->lru, &n->quarantine.slabs);
	n->quarantine.nr_slabs++;

	if (!(s->flags & SLAB_RECLAIM_ACCOUNT)) {
		struct zone *zone = page_zone(page);
		int size = 1 << compound_order(page);

		mod_zone_page_state(zone, NR_SLAB_UNRECLAIMABLE, -size);
		mod_zone_page_state(zone, NR_SLAB_RECLAIMABLE, size);
	}
}

static void remove_quarantine(struct kmem_cache *s, struct kmem_cache_node *n,
			      struct page *page)
{
	list_del(&page->lru);
	n->quarantine.nr_slabs--;

	if (!(s->flags & SLAB_RECLAIM_ACCOUNT)) {
		struct zone *zone = page_zone(page);
		int size = 1 << compound_order(page);

		mod_zone_page_state(zone, NR_SLAB_RECLAIMABLE, -size);
		mod_zone_page_state(zone, NR_SLAB_UNRECLAIMABLE, size);
	}
}

static inline void dec_slabs_node(struct kmem_cache *s, int node, int objects);

static bool put_in_qurantine(struct kmem_cache *s, struct kmem_cache_node *n,
			     struct page *page, void *object)
{
	unsigned long counters;
	struct page new;

	if (!(s->flags & SLAB_QUARANTINE))
		return false;

	set_freepointer(s, object, page->quarantine);
	page->quarantine = object;
	n->quarantine.nr_objects++;

	/* deactivate_slab takes care about updating inuse */
	if (page->frozen)
		return true;

	do {
		new.freelist = page->freelist;
		counters = page->counters;
		new.counters = counters;
		new.inuse--;
	} while (!cmpxchg_double_slab(s, page,
				new.freelist, counters,
				new.freelist, new.counters,
				"put_in_qurantine"));

	/* All objects in quarantine, move slab into quarantine */
	if (!new.inuse && !new.freelist) {
		remove_full(s, n, page);
		dec_slabs_node(s, page_to_nid(page), page->objects);
		add_quarantine(s, n, page);
	}

	return true;
}

/* Moves objects from quarantine into freelist */
static void __flush_quarantine(struct kmem_cache *s, struct kmem_cache_node *n,
			       struct page *page)
{
	void *object, *next;

	for (object = page->quarantine; object; object = next) {
		next = get_freepointer(s, object);
		set_freepointer(s, object, page->freelist);
		page->freelist = object;
		n->quarantine.nr_objects--;
	}
	page->quarantine = NULL;
}

static void free_slab(struct kmem_cache *s, struct page *page);

static void free_quarantine(struct kmem_cache *s, struct kmem_cache_node *n)
{
	struct page *page, *next;

	list_for_each_entry_safe(page, next, &n->quarantine.slabs, lru) {
		__flush_quarantine(s, n, page);
		remove_quarantine(s, n, page);
		free_slab(s, page);
		stat(s, FREE_SLAB);
	}
}

static void free_partial(struct kmem_cache *s, struct kmem_cache_node *n,
			 bool close);

static void flush_quarantine(struct kmem_cache *s)
{
	struct kmem_cache_node *n;
	unsigned long flags;
	int node;

	for_each_kmem_cache_node(s, node, n) {
		spin_lock_irqsave(&n->list_lock, flags);
		free_quarantine(s, n);
		free_partial(s, n, false);
		spin_unlock_irqrestore(&n->list_lock, flags);
	}
}

struct kmem_cache_quarantine_shrinker {
	struct shrinker shrinker;
	struct kmem_cache *cache;
};

static struct kmem_cache *quarantine_shrinker_to_cache(struct shrinker *s)
{
	return container_of(s, struct kmem_cache_quarantine_shrinker,
			    shrinker)->cache;
}

static unsigned long count_quarantine(struct shrinker *shrinker,
				      struct shrink_control *sc)
{
	struct kmem_cache *s = quarantine_shrinker_to_cache(shrinker);
	struct kmem_cache_node *n = get_node(s, sc->nid);

	return n ? n->quarantine.nr_slabs : 0;
}

/*
 * This reclaims only completely quarantined slabs.
 */
static unsigned long shrink_quarantine(struct shrinker *shrinker,
				       struct shrink_control *sc)
{
	struct kmem_cache *s = quarantine_shrinker_to_cache(shrinker);
	struct kmem_cache_node *n = get_node(s, sc->nid);
	unsigned long flags, freed = 0;
	struct page *page, *next;

	if (list_empty(&n->quarantine.slabs))
		return SHRINK_STOP;

	spin_lock_irqsave(&n->list_lock, flags);
	list_for_each_entry_safe(page, next, &n->quarantine.slabs, lru) {
		if (!sc->nr_to_scan--)
			break;

		/* A half goes to another round after examination */
		if (sc->nr_to_scan & 1) {
			void *p;

			check_slab(s, page);
			on_freelist(s, page, NULL);
			for_each_object(p, s, page_address(page), page->objects)
				check_object(s, page, p, SLUB_RED_INACTIVE);
			list_move(&page->lru, &n->quarantine.slabs);
			continue;
		}

		__flush_quarantine(s, n, page);
		remove_quarantine(s, n, page);
		free_slab(s, page);
		stat(s, QUARANTINE_BREACH);
		stat(s, FREE_SLAB);
		freed++;
	}
	spin_unlock_irqrestore(&n->list_lock, flags);

	return freed;
}

static int register_quarantine_shrinker(struct kmem_cache *s)
{
	if ((slab_state >= FULL) && (s->flags & SLAB_QUARANTINE)) {
		struct kmem_cache_quarantine_shrinker *qs;

		qs = kmalloc(sizeof(*qs), GFP_KERNEL);
		if (!qs)
			return -ENOMEM;

		s->quarantine_shrinker = qs;
		qs->cache = s;

		qs->shrinker.count_objects = count_quarantine;
		qs->shrinker.scan_objects = shrink_quarantine;
		qs->shrinker.flags = SHRINKER_NUMA_AWARE;
		qs->shrinker.seeks = DEFAULT_SEEKS; /* make it tunable? */
		qs->shrinker.batch = 0;

		return register_shrinker(&qs->shrinker);
	}
	return 0;
}

static void unregister_quarantine_shrinker(struct kmem_cache *s)
{
	if (s->flags & SLAB_QUARANTINE) {
		unregister_shrinker(&s->quarantine_shrinker->shrinker);
		kfree(s->quarantine_shrinker);
		s->quarantine_shrinker = NULL;
	}
}

/* Tracking of the number of slabs for debugging purposes */
static inline unsigned long slabs_node(struct kmem_cache *s, int node)
{
	struct kmem_cache_node *n = get_node(s, node);

	return atomic_long_read(&n->nr_slabs);
}

static inline unsigned long node_nr_slabs(struct kmem_cache_node *n)
{
	return atomic_long_read(&n->nr_slabs);
}

static inline void inc_slabs_node(struct kmem_cache *s, int node, int objects)
{
	struct kmem_cache_node *n = get_node(s, node);

	/*
	 * May be called early in order to allocate a slab for the
	 * kmem_cache_node structure. Solve the chicken-egg
	 * dilemma by deferring the increment of the count during
	 * bootstrap (see early_kmem_cache_node_alloc).
	 */
	if (likely(n)) {
		atomic_long_inc(&n->nr_slabs);
		atomic_long_add(objects, &n->total_objects);
	}
}
static inline void dec_slabs_node(struct kmem_cache *s, int node, int objects)
{
	struct kmem_cache_node *n = get_node(s, node);

	atomic_long_dec(&n->nr_slabs);
	atomic_long_sub(objects, &n->total_objects);
}

/* Object debug checks for alloc/free paths */
static void setup_object_debug(struct kmem_cache *s, struct page *page,
								void *object)
{
	if (!(s->flags & (SLAB_STORE_USER|SLAB_RED_ZONE|__OBJECT_POISON)))
		return;

	init_object(s, object, SLUB_RED_INACTIVE);
	init_tracking(s, object);
}

static noinline int alloc_debug_processing(struct kmem_cache *s,
					struct page *page,
					void *object, unsigned long addr)
{
	if (!check_slab(s, page))
		goto bad;

	if (!check_valid_pointer(s, page, object)) {
		object_err(s, page, object, "Freelist Pointer check fails");
		goto bad;
	}

	if (!check_object(s, page, object, SLUB_RED_INACTIVE))
		goto bad;

	/* Success perform special debug activities for allocs */
	if (s->flags & SLAB_STORE_USER)
		set_track(s, object, TRACK_ALLOC, addr);
	trace(s, page, object, 1);
	init_object(s, object, SLUB_RED_ACTIVE);
	return 1;

bad:
	if (PageSlab(page)) {
		/*
		 * If this is a slab page then lets do the best we can
		 * to avoid issues in the future. Marking all objects
		 * as used avoids touching the remaining objects.
		 */
		slab_fix(s, "Marking all objects used");
		page->inuse = page->objects;
		page->freelist = NULL;
	}
	return 0;
}

static noinline struct kmem_cache_node *free_debug_processing(
	struct kmem_cache *s, struct page *page, void *object,
	unsigned long addr, unsigned long *flags)
{
	struct kmem_cache_node *n = get_node(s, page_to_nid(page));

	spin_lock_irqsave(&n->list_lock, *flags);
	slab_lock(page);

	if (!check_slab(s, page))
		goto fail;

	if (!check_valid_pointer(s, page, object)) {
		slab_err(s, page, "Invalid object pointer 0x%p", object);
		goto fail;
	}

	if (on_freelist(s, page, object)) {
		object_err(s, page, object, "Object already free");
		goto fail;
	}

	if (!check_object(s, page, object, SLUB_RED_ACTIVE))
		goto out;

	if (unlikely(s != page->slab_cache)) {
		if (!PageSlab(page)) {
			slab_err(s, page, "Attempt to free object(0x%p) "
				"outside of slab", object);
		} else if (!page->slab_cache) {
			pr_err("SLUB <none>: no slab for object 0x%p.\n",
			       object);
			dump_stack();
		} else
			object_err(s, page, object,
					"page slab pointer corrupt.");
		goto fail;
	}

	if (s->flags & SLAB_STORE_USER)
		set_track(s, object, TRACK_FREE, addr);
	trace(s, page, object, 0);
	init_object(s, object, SLUB_RED_INACTIVE);
out:
	slab_unlock(page);

	if (put_in_qurantine(s, n, page, object)) {
		spin_unlock_irqrestore(&n->list_lock, *flags);
		n = NULL;
	}

	/*
	 * Keep node_lock to preserve integrity
	 * until the object is actually freed
	 */
	return n;

fail:
	slab_unlock(page);
	spin_unlock_irqrestore(&n->list_lock, *flags);
	slab_fix(s, "Object at 0x%p not freed", object);
	return NULL;
}

static int __init setup_slub_debug(char *str)
{
	slub_debug = DEBUG_DEFAULT_FLAGS;
	if (*str++ != '=' || !*str)
		/*
		 * No options specified. Switch on full debugging.
		 */
		goto out;

	if (*str == ',')
		/*
		 * No options but restriction on slabs. This means full
		 * debugging for slabs matching a pattern.
		 */
		goto check_slabs;

	if (tolower(*str) == 'o') {
		/*
		 * Avoid enabling debugging on caches if its minimum order
		 * would increase as a result.
		 */
		disable_higher_order_debug = 1;
		goto out;
	}

	slub_debug = 0;
	if (*str == '-')
		/*
		 * Switch off all debugging measures.
		 */
		goto out;

	/*
	 * Determine which debug features should be switched on
	 */
	for (; *str && *str != ','; str++) {
		switch (tolower(*str)) {
		case 'f':
			slub_debug |= SLAB_DEBUG_FREE;
			break;
		case 'z':
			slub_debug |= SLAB_RED_ZONE;
			break;
		case 'p':
			slub_debug |= SLAB_POISON;
			break;
		case 'u':
			slub_debug |= SLAB_STORE_USER;
			break;
		case 't':
			slub_debug |= SLAB_TRACE;
			break;
		case 'a':
			slub_debug |= SLAB_FAILSLAB;
			break;
		case 'q':
			slub_debug |= SLAB_QUARANTINE;
			break;
		default:
			pr_err("slub_debug option '%c' unknown. skipped\n",
			       *str);
		}
	}

check_slabs:
	if (*str == ',')
		slub_debug_slabs = str + 1;
out:
	return 1;
}

__setup("slub_debug", setup_slub_debug);

unsigned long kmem_cache_flags(unsigned long object_size,
	unsigned long flags, const char *name,
	void (*ctor)(void *))
{
	/*
	 * Enable debugging if selected on the kernel commandline.
	 */
	if (slub_debug && (!slub_debug_slabs || (name &&
		!strncmp(slub_debug_slabs, name, strlen(slub_debug_slabs)))))
		flags |= slub_debug;

	return flags;
}
#else
static inline void setup_object_debug(struct kmem_cache *s,
			struct page *page, void *object) {}

static inline int alloc_debug_processing(struct kmem_cache *s,
	struct page *page, void *object, unsigned long addr) { return 0; }

static inline struct kmem_cache_node *free_debug_processing(
	struct kmem_cache *s, struct page *page, void *object,
	unsigned long addr, unsigned long *flags) { return NULL; }

static inline int slab_pad_check(struct kmem_cache *s, struct page *page)
			{ return 1; }
static inline int check_object(struct kmem_cache *s, struct page *page,
			void *object, u8 val) { return 1; }
static inline void add_full(struct kmem_cache *s, struct kmem_cache_node *n,
					struct page *page) {}
static inline void remove_full(struct kmem_cache *s, struct kmem_cache_node *n,
					struct page *page) {}
unsigned long kmem_cache_flags(unsigned long object_size,
	unsigned long flags, const char *name,
	void (*ctor)(void *))
{
	return flags;
}
#define slub_debug 0

#define disable_higher_order_debug 0

static inline unsigned long slabs_node(struct kmem_cache *s, int node)
							{ return 0; }
static inline unsigned long node_nr_slabs(struct kmem_cache_node *n)
							{ return 0; }
static inline void inc_slabs_node(struct kmem_cache *s, int node,
							int objects) {}
static inline void dec_slabs_node(struct kmem_cache *s, int node,
							int objects) {}
static inline int register_quarantine_shrinker(struct kmem_cache *s)
							{ return 0; }
static inline void unregister_quarantine_shrinker(struct kmem_cache *s) {}
static inline void free_quarantine(struct kmem_cache *s,
		struct kmem_cache_node *n) {}
static inline void __flush_quarantine(struct kmem_cache *s,
		struct kmem_cache_node *n, struct page *page) {}
#endif /* CONFIG_SLUB_DEBUG */

/*
 * Hooks for other subsystems that check memory allocations. In a typical
 * production configuration these hooks all should produce no code at all.
 */
static inline void kmalloc_large_node_hook(void *ptr, size_t size, gfp_t flags)
{
	kmemleak_alloc(ptr, size, 1, flags);
	kasan_kmalloc_large(ptr, size);
}

static inline void kfree_hook(const void *x)
{
	kmemleak_free(x);
	kasan_kfree_large(x);
}

static inline struct kmem_cache *slab_pre_alloc_hook(struct kmem_cache *s,
						     gfp_t flags)
{
	flags &= gfp_allowed_mask;
	lockdep_trace_alloc(flags);
	might_sleep_if(flags & __GFP_WAIT);

	if (should_failslab(s->object_size, flags, s->flags))
		return NULL;

	return memcg_kmem_get_cache(s, flags);
}

static inline void slab_post_alloc_hook(struct kmem_cache *s,
					gfp_t flags, void *object)
{
	flags &= gfp_allowed_mask;
	kmemcheck_slab_alloc(s, flags, object, slab_ksize(s));
	kmemleak_alloc_recursive(object, s->object_size, 1, s->flags, flags);
<<<<<<< HEAD
=======
	memcg_kmem_put_cache(s);
>>>>>>> c5861658
	kasan_slab_alloc(s, object);
}

static inline void slab_free_hook(struct kmem_cache *s, void *x)
{
	kmemleak_free_recursive(x, s->flags);
	/*
	 * Trouble is that we may no longer disable interrupts in the fast path
	 * So in order to make the debug calls that expect irqs to be
	 * disabled we need to disable interrupts temporarily.
	 */
#if defined(CONFIG_KMEMCHECK) || defined(CONFIG_LOCKDEP)
	{
		unsigned long flags;

		local_irq_save(flags);
		kmemcheck_slab_free(s, x, s->object_size);
		debug_check_no_locks_freed(x, s->object_size);
		local_irq_restore(flags);
	}
#endif
	if (!(s->flags & SLAB_DEBUG_OBJECTS))
		debug_check_no_obj_freed(x, s->object_size);

	kasan_slab_free(s, x);
}

/*
 * Slab allocation and freeing
 */
static inline struct page *alloc_slab_page(struct kmem_cache *s,
		gfp_t flags, int node, struct kmem_cache_order_objects oo)
{
	struct page *page;
	int order = oo_order(oo);

	flags |= __GFP_NOTRACK;

	if (memcg_charge_slab(s, flags, order))
		return NULL;

	if (node == NUMA_NO_NODE)
		page = alloc_pages(flags, order);
	else
		page = alloc_pages_exact_node(node, flags, order);

	if (!page)
		memcg_uncharge_slab(s, order);

	return page;
}

static struct page *allocate_slab(struct kmem_cache *s, gfp_t flags, int node)
{
	struct page *page;
	struct kmem_cache_order_objects oo = s->oo;
	gfp_t alloc_gfp;

	flags &= gfp_allowed_mask;

	if (flags & __GFP_WAIT)
		local_irq_enable();

	flags |= s->allocflags;

	/*
	 * Let the initial higher-order allocation fail under memory pressure
	 * so we fall-back to the minimum order allocation.
	 */
	alloc_gfp = (flags | __GFP_NOWARN | __GFP_NORETRY) & ~__GFP_NOFAIL;

	page = alloc_slab_page(s, alloc_gfp, node, oo);
	if (unlikely(!page)) {
		oo = s->min;
		alloc_gfp = flags;
		/*
		 * Allocation may have failed due to fragmentation.
		 * Try a lower order alloc if possible
		 */
		page = alloc_slab_page(s, alloc_gfp, node, oo);

		if (page)
			stat(s, ORDER_FALLBACK);
	}

	if (kmemcheck_enabled && page
		&& !(s->flags & (SLAB_NOTRACK | DEBUG_DEFAULT_FLAGS))) {
		int pages = 1 << oo_order(oo);

		kmemcheck_alloc_shadow(page, oo_order(oo), alloc_gfp, node);

		/*
		 * Objects from caches that have a constructor don't get
		 * cleared when they're allocated, so we need to do it here.
		 */
		if (s->ctor)
			kmemcheck_mark_uninitialized_pages(page, pages);
		else
			kmemcheck_mark_unallocated_pages(page, pages);
	}

	if (flags & __GFP_WAIT)
		local_irq_disable();
	if (!page)
		return NULL;

	page->objects = oo_objects(oo);
	mod_zone_page_state(page_zone(page),
		(s->flags & SLAB_RECLAIM_ACCOUNT) ?
		NR_SLAB_RECLAIMABLE : NR_SLAB_UNRECLAIMABLE,
		1 << oo_order(oo));

	return page;
}

static void setup_object(struct kmem_cache *s, struct page *page,
				void *object)
{
	setup_object_debug(s, page, object);
	if (unlikely(s->ctor)) {
		kasan_unpoison_object_data(s, object);
		s->ctor(object);
		kasan_poison_object_data(s, object);
	}
}

static struct page *new_slab(struct kmem_cache *s, gfp_t flags, int node)
{
	struct page *page;
	void *start;
	void *p;
	int order;
	int idx;

	if (unlikely(flags & GFP_SLAB_BUG_MASK)) {
		pr_emerg("gfp: %u\n", flags & GFP_SLAB_BUG_MASK);
		BUG();
	}

	page = allocate_slab(s,
		flags & (GFP_RECLAIM_MASK | GFP_CONSTRAINT_MASK), node);
	if (!page)
		goto out;

	order = compound_order(page);
	inc_slabs_node(s, page_to_nid(page), page->objects);
	page->slab_cache = s;
	__SetPageSlab(page);
	if (page->pfmemalloc)
		SetPageSlabPfmemalloc(page);

	kasan_poison_slab(page);
	start = page_address(page);

	if (unlikely(s->flags & SLAB_POISON))
		memset(start, POISON_INUSE, PAGE_SIZE << order);

	kasan_poison_slab(page);

	for_each_object_idx(p, idx, s, start, page->objects) {
		setup_object(s, page, p);
		if (likely(idx < page->objects))
			set_freepointer(s, p, p + s->size);
		else
			set_freepointer(s, p, NULL);
	}

	page->freelist = start;
	page->quarantine = NULL;
	page->inuse = page->objects;
	page->frozen = 1;
out:
	return page;
}

static void __free_slab(struct kmem_cache *s, struct page *page)
{
	int order = compound_order(page);
	int pages = 1 << order;

	if (kmem_cache_debug(s)) {
		void *p;

		slab_pad_check(s, page);
		for_each_object(p, s, page_address(page),
						page->objects)
			check_object(s, page, p, SLUB_RED_INACTIVE);
	}

	kmemcheck_free_shadow(page, compound_order(page));

	mod_zone_page_state(page_zone(page),
		(s->flags & SLAB_RECLAIM_ACCOUNT) ?
		NR_SLAB_RECLAIMABLE : NR_SLAB_UNRECLAIMABLE,
		-pages);

	__ClearPageSlabPfmemalloc(page);
	__ClearPageSlab(page);

	page_mapcount_reset(page);
	if (current->reclaim_state)
		current->reclaim_state->reclaimed_slab += pages;
	__free_pages(page, order);
	memcg_uncharge_slab(s, order);
}

#define need_reserve_slab_rcu						\
	(sizeof(((struct page *)NULL)->lru) < sizeof(struct rcu_head))

static void rcu_free_slab(struct rcu_head *h)
{
	struct page *page;

	if (need_reserve_slab_rcu)
		page = virt_to_head_page(h);
	else
		page = container_of((struct list_head *)h, struct page, lru);

	__free_slab(page->slab_cache, page);
}

static void free_slab(struct kmem_cache *s, struct page *page)
{
	if (unlikely(s->flags & SLAB_DESTROY_BY_RCU)) {
		struct rcu_head *head;

		if (need_reserve_slab_rcu) {
			int order = compound_order(page);
			int offset = (PAGE_SIZE << order) - s->reserved;

			VM_BUG_ON(s->reserved != sizeof(*head));
			head = page_address(page) + offset;
		} else {
			/*
			 * RCU free overloads the RCU head over the LRU
			 */
			head = (void *)&page->lru;
		}

		call_rcu(head, rcu_free_slab);
	} else
		__free_slab(s, page);
}

static void discard_slab(struct kmem_cache *s, struct page *page)
{
	/* FIXME race with quarantine_store('0')
	 * n->quarantine.nr_objects isn't uptodate */
	page->quarantine = NULL;
	dec_slabs_node(s, page_to_nid(page), page->objects);
	free_slab(s, page);
}

/*
 * Management of partially allocated slabs.
 */
static inline void
__add_partial(struct kmem_cache_node *n, struct page *page, int tail)
{
	n->nr_partial++;
	if (tail == DEACTIVATE_TO_TAIL)
		list_add_tail(&page->lru, &n->partial);
	else
		list_add(&page->lru, &n->partial);
}

static inline void add_partial(struct kmem_cache_node *n,
				struct page *page, int tail)
{
	lockdep_assert_held(&n->list_lock);
	__add_partial(n, page, tail);
}

static inline void
__remove_partial(struct kmem_cache_node *n, struct page *page)
{
	list_del(&page->lru);
	n->nr_partial--;
}

static inline void remove_partial(struct kmem_cache_node *n,
					struct page *page)
{
	lockdep_assert_held(&n->list_lock);
	__remove_partial(n, page);
}

/*
 * Remove slab from the partial list, freeze it and
 * return the pointer to the freelist.
 *
 * Returns a list of objects or NULL if it fails.
 */
static inline void *acquire_slab(struct kmem_cache *s,
		struct kmem_cache_node *n, struct page *page,
		int mode, int *objects)
{
	void *freelist;
	unsigned long counters;
	struct page new;

	lockdep_assert_held(&n->list_lock);

	/*
	 * Zap the freelist and set the frozen bit.
	 * The old freelist is the list of objects for the
	 * per cpu allocation list.
	 */
	freelist = page->freelist;
	counters = page->counters;
	new.counters = counters;
	*objects = new.objects - new.inuse;
	if (mode) {
		new.inuse = page->objects;
		new.freelist = NULL;
	} else {
		new.freelist = freelist;
	}

	VM_BUG_ON(new.frozen);
	new.frozen = 1;

	if (!__cmpxchg_double_slab(s, page,
			freelist, counters,
			new.freelist, new.counters,
			"acquire_slab"))
		return NULL;

	remove_partial(n, page);
	WARN_ON(!freelist);
	return freelist;
}

static void put_cpu_partial(struct kmem_cache *s, struct page *page, int drain);
static inline bool pfmemalloc_match(struct page *page, gfp_t gfpflags);

/*
 * Try to allocate a partial slab from a specific node.
 */
static void *get_partial_node(struct kmem_cache *s, struct kmem_cache_node *n,
				struct kmem_cache_cpu *c, gfp_t flags)
{
	struct page *page, *page2;
	void *object = NULL;
	int available = 0;
	int objects;

	/*
	 * Racy check. If we mistakenly see no partial slabs then we
	 * just allocate an empty slab. If we mistakenly try to get a
	 * partial slab and there is none available then get_partials()
	 * will return NULL.
	 */
	if (!n || !n->nr_partial)
		return NULL;

	spin_lock(&n->list_lock);
	list_for_each_entry_safe(page, page2, &n->partial, lru) {
		void *t;

		if (!pfmemalloc_match(page, flags))
			continue;

		t = acquire_slab(s, n, page, object == NULL, &objects);
		if (!t)
			break;

		available += objects;
		if (!object) {
			c->page = page;
			stat(s, ALLOC_FROM_PARTIAL);
			object = t;
		} else {
			put_cpu_partial(s, page, 0);
			stat(s, CPU_PARTIAL_NODE);
		}
		if (!kmem_cache_has_cpu_partial(s)
			|| available > s->cpu_partial / 2)
			break;

	}
	spin_unlock(&n->list_lock);
	return object;
}

/*
 * Get a page from somewhere. Search in increasing NUMA distances.
 */
static void *get_any_partial(struct kmem_cache *s, gfp_t flags,
		struct kmem_cache_cpu *c)
{
#ifdef CONFIG_NUMA
	struct zonelist *zonelist;
	struct zoneref *z;
	struct zone *zone;
	enum zone_type high_zoneidx = gfp_zone(flags);
	void *object;
	unsigned int cpuset_mems_cookie;

	/*
	 * The defrag ratio allows a configuration of the tradeoffs between
	 * inter node defragmentation and node local allocations. A lower
	 * defrag_ratio increases the tendency to do local allocations
	 * instead of attempting to obtain partial slabs from other nodes.
	 *
	 * If the defrag_ratio is set to 0 then kmalloc() always
	 * returns node local objects. If the ratio is higher then kmalloc()
	 * may return off node objects because partial slabs are obtained
	 * from other nodes and filled up.
	 *
	 * If /sys/kernel/slab/xx/defrag_ratio is set to 100 (which makes
	 * defrag_ratio = 1000) then every (well almost) allocation will
	 * first attempt to defrag slab caches on other nodes. This means
	 * scanning over all nodes to look for partial slabs which may be
	 * expensive if we do it every time we are trying to find a slab
	 * with available objects.
	 */
	if (!s->remote_node_defrag_ratio ||
			get_cycles() % 1024 > s->remote_node_defrag_ratio)
		return NULL;

	do {
		cpuset_mems_cookie = read_mems_allowed_begin();
		zonelist = node_zonelist(mempolicy_slab_node(), flags);
		for_each_zone_zonelist(zone, z, zonelist, high_zoneidx) {
			struct kmem_cache_node *n;

			n = get_node(s, zone_to_nid(zone));

			if (n && cpuset_zone_allowed(zone, flags) &&
					n->nr_partial > s->min_partial) {
				object = get_partial_node(s, n, c, flags);
				if (object) {
					/*
					 * Don't check read_mems_allowed_retry()
					 * here - if mems_allowed was updated in
					 * parallel, that was a harmless race
					 * between allocation and the cpuset
					 * update
					 */
					return object;
				}
			}
		}
	} while (read_mems_allowed_retry(cpuset_mems_cookie));
#endif
	return NULL;
}

/*
 * Get a partial page, lock it and return it.
 */
static void *get_partial(struct kmem_cache *s, gfp_t flags, int node,
		struct kmem_cache_cpu *c)
{
	void *object;
	int searchnode = node;

	if (node == NUMA_NO_NODE)
		searchnode = numa_mem_id();
	else if (!node_present_pages(node))
		searchnode = node_to_mem_node(node);

	object = get_partial_node(s, get_node(s, searchnode), c, flags);
	if (object || node != NUMA_NO_NODE)
		return object;

	return get_any_partial(s, flags, c);
}

#ifdef CONFIG_PREEMPT
/*
 * Calculate the next globally unique transaction for disambiguiation
 * during cmpxchg. The transactions start with the cpu number and are then
 * incremented by CONFIG_NR_CPUS.
 */
#define TID_STEP  roundup_pow_of_two(CONFIG_NR_CPUS)
#else
/*
 * No preemption supported therefore also no need to check for
 * different cpus.
 */
#define TID_STEP 1
#endif

static inline unsigned long next_tid(unsigned long tid)
{
	return tid + TID_STEP;
}

static inline unsigned int tid_to_cpu(unsigned long tid)
{
	return tid % TID_STEP;
}

static inline unsigned long tid_to_event(unsigned long tid)
{
	return tid / TID_STEP;
}

static inline unsigned int init_tid(int cpu)
{
	return cpu;
}

static inline void note_cmpxchg_failure(const char *n,
		const struct kmem_cache *s, unsigned long tid)
{
#ifdef SLUB_DEBUG_CMPXCHG
	unsigned long actual_tid = __this_cpu_read(s->cpu_slab->tid);

	pr_info("%s %s: cmpxchg redo ", n, s->name);

#ifdef CONFIG_PREEMPT
	if (tid_to_cpu(tid) != tid_to_cpu(actual_tid))
		pr_warn("due to cpu change %d -> %d\n",
			tid_to_cpu(tid), tid_to_cpu(actual_tid));
	else
#endif
	if (tid_to_event(tid) != tid_to_event(actual_tid))
		pr_warn("due to cpu running other code. Event %ld->%ld\n",
			tid_to_event(tid), tid_to_event(actual_tid));
	else
		pr_warn("for unknown reason: actual=%lx was=%lx target=%lx\n",
			actual_tid, tid, next_tid(tid));
#endif
	stat(s, CMPXCHG_DOUBLE_CPU_FAIL);
}

static void init_kmem_cache_cpus(struct kmem_cache *s)
{
	int cpu;

	for_each_possible_cpu(cpu)
		per_cpu_ptr(s->cpu_slab, cpu)->tid = init_tid(cpu);
}

/*
 * Remove the cpu slab
 */
static void deactivate_slab(struct kmem_cache *s, struct page *page,
				void *freelist)
{
	enum slab_modes { M_NONE, M_PARTIAL, M_FULL, M_FREE };
	struct kmem_cache_node *n = get_node(s, page_to_nid(page));
	int lock = 0;
	enum slab_modes l = M_NONE, m = M_NONE;
	void *nextfree;
	int tail = DEACTIVATE_TO_HEAD;
	struct page new;
	struct page old;

	if (page->freelist) {
		stat(s, DEACTIVATE_REMOTE_FREES);
		tail = DEACTIVATE_TO_TAIL;
	}

	/*
	 * Stage one: Free all available per cpu objects back
	 * to the page freelist while it is still frozen. Leave the
	 * last one.
	 *
	 * There is no need to take the list->lock because the page
	 * is still frozen.
	 */
	while (freelist && (nextfree = get_freepointer(s, freelist))) {
		void *prior;
		unsigned long counters;

		do {
			prior = page->freelist;
			counters = page->counters;
			set_freepointer(s, freelist, prior);
			new.counters = counters;
			new.inuse--;
			VM_BUG_ON(!new.frozen);

		} while (!__cmpxchg_double_slab(s, page,
			prior, counters,
			freelist, new.counters,
			"drain percpu freelist"));

		freelist = nextfree;
	}

	if (IS_ENABLED(CONFIG_SLUB_DEBUG) &&
	    unlikely(s->flags & SLAB_QUARANTINE)) {
		int objects = 0;

		lock = 1;
		spin_lock(&n->list_lock);

		for (nextfree = page->quarantine; nextfree;
		     nextfree = get_freepointer(s, nextfree))
			objects++;

		do {
			old.freelist = page->freelist;
			old.counters = page->counters;
			new.counters = old.counters;
			VM_BUG_ON(objects > new.inuse);
			new.inuse -= objects;
		} while (!__cmpxchg_double_slab(s, page,
			old.freelist, old.counters,
			old.freelist, new.counters,
			"commit quarantine"));
	}

	/*
	 * Stage two: Ensure that the page is unfrozen while the
	 * list presence reflects the actual number of objects
	 * during unfreeze.
	 *
	 * We setup the list membership and then perform a cmpxchg
	 * with the count. If there is a mismatch then the page
	 * is not unfrozen but the page is on the wrong list.
	 *
	 * Then we restart the process which may have to remove
	 * the page from the list that we just put it on again
	 * because the number of objects in the slab may have
	 * changed.
	 */
redo:

	old.freelist = page->freelist;
	old.counters = page->counters;
	VM_BUG_ON(!old.frozen);

	/* Determine target state of the slab */
	new.counters = old.counters;
	if (freelist) {
		new.inuse--;
		set_freepointer(s, freelist, old.freelist);
		new.freelist = freelist;
	} else
		new.freelist = old.freelist;

	new.frozen = 0;

	if (!new.inuse && n->nr_partial >= s->min_partial)
		m = M_FREE;
	else if (new.freelist) {
		m = M_PARTIAL;
		if (!lock) {
			lock = 1;
			/*
			 * Taking the spinlock removes the possiblity
			 * that acquire_slab() will see a slab page that
			 * is frozen
			 */
			spin_lock(&n->list_lock);
		}
	} else {
		m = M_FULL;
		if (kmem_cache_debug(s) && !lock) {
			lock = 1;
			/*
			 * This also ensures that the scanning of full
			 * slabs from diagnostic functions will not see
			 * any frozen slabs.
			 */
			spin_lock(&n->list_lock);
		}
	}

	if (l != m) {

		if (l == M_PARTIAL)

			remove_partial(n, page);

		else if (l == M_FULL)

			remove_full(s, n, page);

		if (m == M_PARTIAL) {

			add_partial(n, page, tail);
			stat(s, tail);

		} else if (m == M_FULL) {

			stat(s, DEACTIVATE_FULL);
			add_full(s, n, page);

		}
	}

	l = m;
	if (!__cmpxchg_double_slab(s, page,
				old.freelist, old.counters,
				new.freelist, new.counters,
				"unfreezing slab"))
		goto redo;

	if (lock)
		spin_unlock(&n->list_lock);

	if (m == M_FREE) {
		stat(s, DEACTIVATE_EMPTY);
		discard_slab(s, page);
		stat(s, FREE_SLAB);
	}
}

/*
 * Unfreeze all the cpu partial slabs.
 *
 * This function must be called with interrupts disabled
 * for the cpu using c (or some other guarantee must be there
 * to guarantee no concurrent accesses).
 */
static void unfreeze_partials(struct kmem_cache *s,
		struct kmem_cache_cpu *c)
{
#ifdef CONFIG_SLUB_CPU_PARTIAL
	struct kmem_cache_node *n = NULL, *n2 = NULL;
	struct page *page, *discard_page = NULL;

	while ((page = c->partial)) {
		struct page new;
		struct page old;

		c->partial = page->next;

		n2 = get_node(s, page_to_nid(page));
		if (n != n2) {
			if (n)
				spin_unlock(&n->list_lock);

			n = n2;
			spin_lock(&n->list_lock);
		}

		do {

			old.freelist = page->freelist;
			old.counters = page->counters;
			VM_BUG_ON(!old.frozen);

			new.counters = old.counters;
			new.freelist = old.freelist;

			new.frozen = 0;

		} while (!__cmpxchg_double_slab(s, page,
				old.freelist, old.counters,
				new.freelist, new.counters,
				"unfreezing slab"));

		if (unlikely(!new.inuse && n->nr_partial >= s->min_partial)) {
			page->next = discard_page;
			discard_page = page;
		} else {
			add_partial(n, page, DEACTIVATE_TO_TAIL);
			stat(s, FREE_ADD_PARTIAL);
		}
	}

	if (n)
		spin_unlock(&n->list_lock);

	while (discard_page) {
		page = discard_page;
		discard_page = discard_page->next;

		stat(s, DEACTIVATE_EMPTY);
		discard_slab(s, page);
		stat(s, FREE_SLAB);
	}
#endif
}

/*
 * Put a page that was just frozen (in __slab_free) into a partial page
 * slot if available. This is done without interrupts disabled and without
 * preemption disabled. The cmpxchg is racy and may put the partial page
 * onto a random cpus partial slot.
 *
 * If we did not find a slot then simply move all the partials to the
 * per node partial list.
 */
static void put_cpu_partial(struct kmem_cache *s, struct page *page, int drain)
{
#ifdef CONFIG_SLUB_CPU_PARTIAL
	struct page *oldpage;
	int pages;
	int pobjects;

	preempt_disable();
	do {
		pages = 0;
		pobjects = 0;
		oldpage = this_cpu_read(s->cpu_slab->partial);

		if (oldpage) {
			pobjects = oldpage->pobjects;
			pages = oldpage->pages;
			if (drain && pobjects > s->cpu_partial) {
				unsigned long flags;
				/*
				 * partial array is full. Move the existing
				 * set to the per node partial list.
				 */
				local_irq_save(flags);
				unfreeze_partials(s, this_cpu_ptr(s->cpu_slab));
				local_irq_restore(flags);
				oldpage = NULL;
				pobjects = 0;
				pages = 0;
				stat(s, CPU_PARTIAL_DRAIN);
			}
		}

		pages++;
		pobjects += page->objects - page->inuse;

		page->pages = pages;
		page->pobjects = pobjects;
		page->next = oldpage;

	} while (this_cpu_cmpxchg(s->cpu_slab->partial, oldpage, page)
								!= oldpage);
	if (unlikely(!s->cpu_partial)) {
		unsigned long flags;

		local_irq_save(flags);
		unfreeze_partials(s, this_cpu_ptr(s->cpu_slab));
		local_irq_restore(flags);
	}
	preempt_enable();
#endif
}

static inline void flush_slab(struct kmem_cache *s, struct kmem_cache_cpu *c)
{
	stat(s, CPUSLAB_FLUSH);
	deactivate_slab(s, c->page, c->freelist);

	c->tid = next_tid(c->tid);
	c->page = NULL;
	c->freelist = NULL;
}

/*
 * Flush cpu slab.
 *
 * Called from IPI handler with interrupts disabled.
 */
static inline void __flush_cpu_slab(struct kmem_cache *s, int cpu)
{
	struct kmem_cache_cpu *c = per_cpu_ptr(s->cpu_slab, cpu);

	if (likely(c)) {
		if (c->page)
			flush_slab(s, c);

		unfreeze_partials(s, c);
	}
}

static void flush_cpu_slab(void *d)
{
	struct kmem_cache *s = d;

	__flush_cpu_slab(s, smp_processor_id());
}

static bool has_cpu_slab(int cpu, void *info)
{
	struct kmem_cache *s = info;
	struct kmem_cache_cpu *c = per_cpu_ptr(s->cpu_slab, cpu);

	return c->page || c->partial;
}

static void flush_all(struct kmem_cache *s)
{
	on_each_cpu_cond(has_cpu_slab, flush_cpu_slab, s, 1, GFP_ATOMIC);
}

/*
 * Check if the objects in a per cpu structure fit numa
 * locality expectations.
 */
static inline int node_match(struct page *page, int node)
{
#ifdef CONFIG_NUMA
	if (!page || (node != NUMA_NO_NODE && page_to_nid(page) != node))
		return 0;
#endif
	return 1;
}

#ifdef CONFIG_SLUB_DEBUG
static int count_free(struct page *page)
{
	return page->objects - page->inuse;
}

static inline unsigned long node_nr_objs(struct kmem_cache_node *n)
{
	return atomic_long_read(&n->total_objects);
}
#endif /* CONFIG_SLUB_DEBUG */

#if defined(CONFIG_SLUB_DEBUG) || defined(CONFIG_SYSFS)
static unsigned long count_partial(struct kmem_cache_node *n,
					int (*get_count)(struct page *))
{
	unsigned long flags;
	unsigned long x = 0;
	struct page *page;

	spin_lock_irqsave(&n->list_lock, flags);
	list_for_each_entry(page, &n->partial, lru)
		x += get_count(page);
	spin_unlock_irqrestore(&n->list_lock, flags);
	return x;
}
#endif /* CONFIG_SLUB_DEBUG || CONFIG_SYSFS */

static noinline void
slab_out_of_memory(struct kmem_cache *s, gfp_t gfpflags, int nid)
{
#ifdef CONFIG_SLUB_DEBUG
	static DEFINE_RATELIMIT_STATE(slub_oom_rs, DEFAULT_RATELIMIT_INTERVAL,
				      DEFAULT_RATELIMIT_BURST);
	int node;
	struct kmem_cache_node *n;

	if ((gfpflags & __GFP_NOWARN) || !__ratelimit(&slub_oom_rs))
		return;

	pr_warn("SLUB: Unable to allocate memory on node %d (gfp=0x%x)\n",
		nid, gfpflags);
	pr_warn("  cache: %s, object size: %d, buffer size: %d, default order: %d, min order: %d\n",
		s->name, s->object_size, s->size, oo_order(s->oo),
		oo_order(s->min));

	if (oo_order(s->min) > get_order(s->object_size))
		pr_warn("  %s debugging increased min order, use slub_debug=O to disable.\n",
			s->name);

	for_each_kmem_cache_node(s, node, n) {
		unsigned long nr_slabs;
		unsigned long nr_objs;
		unsigned long nr_free;

		nr_free  = count_partial(n, count_free);
		nr_slabs = node_nr_slabs(n);
		nr_objs  = node_nr_objs(n);

		pr_warn("  node %d: slabs: %ld, objs: %ld, free: %ld\n",
			node, nr_slabs, nr_objs, nr_free);
	}
#endif
}

static inline void *new_slab_objects(struct kmem_cache *s, gfp_t flags,
			int node, struct kmem_cache_cpu **pc)
{
	void *freelist;
	struct kmem_cache_cpu *c = *pc;
	struct page *page;

	freelist = get_partial(s, flags, node, c);

	if (freelist)
		return freelist;

	page = new_slab(s, flags, node);
	if (page) {
		c = raw_cpu_ptr(s->cpu_slab);
		if (c->page)
			flush_slab(s, c);

		/*
		 * No other reference to the page yet so we can
		 * muck around with it freely without cmpxchg
		 */
		freelist = page->freelist;
		page->freelist = NULL;

		stat(s, ALLOC_SLAB);
		c->page = page;
		*pc = c;
	} else
		freelist = NULL;

	return freelist;
}

static inline bool pfmemalloc_match(struct page *page, gfp_t gfpflags)
{
	if (unlikely(PageSlabPfmemalloc(page)))
		return gfp_pfmemalloc_allowed(gfpflags);

	return true;
}

/*
 * Check the page->freelist of a page and either transfer the freelist to the
 * per cpu freelist or deactivate the page.
 *
 * The page is still frozen if the return value is not NULL.
 *
 * If this function returns NULL then the page has been unfrozen.
 *
 * This function must be called with interrupt disabled.
 */
static inline void *get_freelist(struct kmem_cache *s, struct page *page)
{
	struct page new;
	unsigned long counters;
	void *freelist;

	do {
		freelist = page->freelist;
		counters = page->counters;

		new.counters = counters;
		VM_BUG_ON(!new.frozen);

		new.inuse = page->objects;
		new.frozen = freelist != NULL;

	} while (!__cmpxchg_double_slab(s, page,
		freelist, counters,
		NULL, new.counters,
		"get_freelist"));

	return freelist;
}

/*
 * Slow path. The lockless freelist is empty or we need to perform
 * debugging duties.
 *
 * Processing is still very fast if new objects have been freed to the
 * regular freelist. In that case we simply take over the regular freelist
 * as the lockless freelist and zap the regular freelist.
 *
 * If that is not working then we fall back to the partial lists. We take the
 * first element of the freelist as the object to allocate now and move the
 * rest of the freelist to the lockless freelist.
 *
 * And if we were unable to get a new slab from the partial slab lists then
 * we need to allocate a new slab. This is the slowest path since it involves
 * a call to the page allocator and the setup of a new slab.
 */
static void *__slab_alloc(struct kmem_cache *s, gfp_t gfpflags, int node,
			  unsigned long addr, struct kmem_cache_cpu *c)
{
	void *freelist;
	struct page *page;
	unsigned long flags;

	local_irq_save(flags);
#ifdef CONFIG_PREEMPT
	/*
	 * We may have been preempted and rescheduled on a different
	 * cpu before disabling interrupts. Need to reload cpu area
	 * pointer.
	 */
	c = this_cpu_ptr(s->cpu_slab);
#endif

	page = c->page;
	if (!page)
		goto new_slab;
redo:

	if (unlikely(!node_match(page, node))) {
		int searchnode = node;

		if (node != NUMA_NO_NODE && !node_present_pages(node))
			searchnode = node_to_mem_node(node);

		if (unlikely(!node_match(page, searchnode))) {
			stat(s, ALLOC_NODE_MISMATCH);
			deactivate_slab(s, page, c->freelist);
			c->page = NULL;
			c->freelist = NULL;
			goto new_slab;
		}
	}

	/*
	 * By rights, we should be searching for a slab page that was
	 * PFMEMALLOC but right now, we are losing the pfmemalloc
	 * information when the page leaves the per-cpu allocator
	 */
	if (unlikely(!pfmemalloc_match(page, gfpflags))) {
		deactivate_slab(s, page, c->freelist);
		c->page = NULL;
		c->freelist = NULL;
		goto new_slab;
	}

	/* must check again c->freelist in case of cpu migration or IRQ */
	freelist = c->freelist;
	if (freelist)
		goto load_freelist;

	freelist = get_freelist(s, page);

	if (!freelist) {
		c->page = NULL;
		stat(s, DEACTIVATE_BYPASS);
		goto new_slab;
	}

	stat(s, ALLOC_REFILL);

load_freelist:
	/*
	 * freelist is pointing to the list of objects to be used.
	 * page is pointing to the page from which the objects are obtained.
	 * That page must be frozen for per cpu allocations to work.
	 */
	VM_BUG_ON(!c->page->frozen);
	c->freelist = get_freepointer(s, freelist);
	c->tid = next_tid(c->tid);
	local_irq_restore(flags);
	return freelist;

new_slab:

	if (c->partial) {
		page = c->page = c->partial;
		c->partial = page->next;
		stat(s, CPU_PARTIAL_ALLOC);
		c->freelist = NULL;
		goto redo;
	}

	freelist = new_slab_objects(s, gfpflags, node, &c);

	if (unlikely(!freelist)) {
		slab_out_of_memory(s, gfpflags, node);
		local_irq_restore(flags);
		return NULL;
	}

	page = c->page;
	if (likely(!kmem_cache_debug(s) && pfmemalloc_match(page, gfpflags)))
		goto load_freelist;

	/* Only entered in the debug case */
	if (kmem_cache_debug(s) &&
			!alloc_debug_processing(s, page, freelist, addr))
		goto new_slab;	/* Slab failed checks. Next slab needed */

	deactivate_slab(s, page, get_freepointer(s, freelist));
	c->page = NULL;
	c->freelist = NULL;
	local_irq_restore(flags);
	return freelist;
}

/*
 * Inlined fastpath so that allocation functions (kmalloc, kmem_cache_alloc)
 * have the fastpath folded into their functions. So no function call
 * overhead for requests that can be satisfied on the fastpath.
 *
 * The fastpath works by first checking if the lockless freelist can be used.
 * If not then __slab_alloc is called for slow processing.
 *
 * Otherwise we can simply pick the next object from the lockless free list.
 */
static __always_inline void *slab_alloc_node(struct kmem_cache *s,
		gfp_t gfpflags, int node, unsigned long addr)
{
	void **object;
	struct kmem_cache_cpu *c;
	struct page *page;
	unsigned long tid;

	s = slab_pre_alloc_hook(s, gfpflags);
	if (!s)
		return NULL;
redo:
	/*
	 * Must read kmem_cache cpu data via this cpu ptr. Preemption is
	 * enabled. We may switch back and forth between cpus while
	 * reading from one cpu area. That does not matter as long
	 * as we end up on the original cpu again when doing the cmpxchg.
	 *
	 * We should guarantee that tid and kmem_cache are retrieved on
	 * the same cpu. It could be different if CONFIG_PREEMPT so we need
	 * to check if it is matched or not.
	 */
	do {
		tid = this_cpu_read(s->cpu_slab->tid);
		c = raw_cpu_ptr(s->cpu_slab);
	} while (IS_ENABLED(CONFIG_PREEMPT) && unlikely(tid != c->tid));

	/*
	 * Irqless object alloc/free algorithm used here depends on sequence
	 * of fetching cpu_slab's data. tid should be fetched before anything
	 * on c to guarantee that object and page associated with previous tid
	 * won't be used with current tid. If we fetch tid first, object and
	 * page could be one associated with next tid and our alloc/free
	 * request will be failed. In this case, we will retry. So, no problem.
	 */
	barrier();

	/*
	 * The transaction ids are globally unique per cpu and per operation on
	 * a per cpu queue. Thus they can be guarantee that the cmpxchg_double
	 * occurs on the right processor and that there was no operation on the
	 * linked list in between.
	 */

	object = c->freelist;
	page = c->page;
	if (unlikely(!object || !node_match(page, node))) {
		object = __slab_alloc(s, gfpflags, node, addr, c);
		stat(s, ALLOC_SLOWPATH);
	} else {
		void *next_object = get_freepointer_safe(s, object);

		/*
		 * The cmpxchg will only match if there was no additional
		 * operation and if we are on the right processor.
		 *
		 * The cmpxchg does the following atomically (without lock
		 * semantics!)
		 * 1. Relocate first pointer to the current per cpu area.
		 * 2. Verify that tid and freelist have not been changed
		 * 3. If they were not changed replace tid and freelist
		 *
		 * Since this is without lock semantics the protection is only
		 * against code executing on this cpu *not* from access by
		 * other cpus.
		 */
		if (unlikely(!this_cpu_cmpxchg_double(
				s->cpu_slab->freelist, s->cpu_slab->tid,
				object, tid,
				next_object, next_tid(tid)))) {

			note_cmpxchg_failure("slab_alloc", s, tid);
			goto redo;
		}
		prefetch_freepointer(s, next_object);
		stat(s, ALLOC_FASTPATH);
	}

	if (unlikely(gfpflags & __GFP_ZERO) && object)
		memset(object, 0, s->object_size);

	slab_post_alloc_hook(s, gfpflags, object);

	return object;
}

static __always_inline void *slab_alloc(struct kmem_cache *s,
		gfp_t gfpflags, unsigned long addr)
{
	return slab_alloc_node(s, gfpflags, NUMA_NO_NODE, addr);
}

void *kmem_cache_alloc(struct kmem_cache *s, gfp_t gfpflags)
{
	void *ret = slab_alloc(s, gfpflags, _RET_IP_);

	trace_kmem_cache_alloc(_RET_IP_, ret, s->object_size,
				s->size, gfpflags);

	return ret;
}
EXPORT_SYMBOL(kmem_cache_alloc);

#ifdef CONFIG_TRACING
void *kmem_cache_alloc_trace(struct kmem_cache *s, gfp_t gfpflags, size_t size)
{
	void *ret = slab_alloc(s, gfpflags, _RET_IP_);
	trace_kmalloc(_RET_IP_, ret, size, s->size, gfpflags);
	kasan_kmalloc(s, ret, size);
	return ret;
}
EXPORT_SYMBOL(kmem_cache_alloc_trace);
#endif

#ifdef CONFIG_NUMA
void *kmem_cache_alloc_node(struct kmem_cache *s, gfp_t gfpflags, int node)
{
	void *ret = slab_alloc_node(s, gfpflags, node, _RET_IP_);

	trace_kmem_cache_alloc_node(_RET_IP_, ret,
				    s->object_size, s->size, gfpflags, node);

	return ret;
}
EXPORT_SYMBOL(kmem_cache_alloc_node);

#ifdef CONFIG_TRACING
void *kmem_cache_alloc_node_trace(struct kmem_cache *s,
				    gfp_t gfpflags,
				    int node, size_t size)
{
	void *ret = slab_alloc_node(s, gfpflags, node, _RET_IP_);

	trace_kmalloc_node(_RET_IP_, ret,
			   size, s->size, gfpflags, node);

	kasan_kmalloc(s, ret, size);
	return ret;
}
EXPORT_SYMBOL(kmem_cache_alloc_node_trace);
#endif
#endif

/*
 * Slow path handling. This may still be called frequently since objects
 * have a longer lifetime than the cpu slabs in most processing loads.
 *
 * So we still attempt to reduce cache line usage. Just take the slab
 * lock and free the item. If there is no additional partial page
 * handling required then we can return immediately.
 */
static void __slab_free(struct kmem_cache *s, struct page *page,
			void *x, unsigned long addr)
{
	void *prior;
	void **object = (void *)x;
	int was_frozen;
	struct page new;
	unsigned long counters;
	struct kmem_cache_node *n = NULL;
	unsigned long uninitialized_var(flags);

	stat(s, FREE_SLOWPATH);

	if (kmem_cache_debug(s) &&
		!(n = free_debug_processing(s, page, x, addr, &flags)))
		return;

	do {
		if (unlikely(n)) {
			spin_unlock_irqrestore(&n->list_lock, flags);
			n = NULL;
		}
		prior = page->freelist;
		counters = page->counters;
		set_freepointer(s, object, prior);
		new.counters = counters;
		was_frozen = new.frozen;
		new.inuse--;
		if ((!new.inuse || !prior) && !was_frozen) {

			if (kmem_cache_has_cpu_partial(s) && !prior) {

				/*
				 * Slab was on no list before and will be
				 * partially empty
				 * We can defer the list move and instead
				 * freeze it.
				 */
				new.frozen = 1;

			} else { /* Needs to be taken off a list */

				n = get_node(s, page_to_nid(page));
				/*
				 * Speculatively acquire the list_lock.
				 * If the cmpxchg does not succeed then we may
				 * drop the list_lock without any processing.
				 *
				 * Otherwise the list_lock will synchronize with
				 * other processors updating the list of slabs.
				 */
				spin_lock_irqsave(&n->list_lock, flags);

			}
		}

	} while (!cmpxchg_double_slab(s, page,
		prior, counters,
		object, new.counters,
		"__slab_free"));

	if (likely(!n)) {

		/*
		 * If we just froze the page then put it onto the
		 * per cpu partial list.
		 */
		if (new.frozen && !was_frozen) {
			put_cpu_partial(s, page, 1);
			stat(s, CPU_PARTIAL_FREE);
		}
		/*
		 * The list lock was not taken therefore no list
		 * activity can be necessary.
		 */
		if (was_frozen)
			stat(s, FREE_FROZEN);
		return;
	}

	if (unlikely(!new.inuse && n->nr_partial >= s->min_partial))
		goto slab_empty;

	/*
	 * Objects left in the slab. If it was not on the partial list before
	 * then add it.
	 */
	if (!kmem_cache_has_cpu_partial(s) && unlikely(!prior)) {
		if (kmem_cache_debug(s))
			remove_full(s, n, page);
		add_partial(n, page, DEACTIVATE_TO_TAIL);
		stat(s, FREE_ADD_PARTIAL);
	}
	spin_unlock_irqrestore(&n->list_lock, flags);
	return;

slab_empty:
	if (prior) {
		/*
		 * Slab on the partial list.
		 */
		remove_partial(n, page);
		stat(s, FREE_REMOVE_PARTIAL);
	} else {
		/* Slab must be on the full list */
		remove_full(s, n, page);
	}

	spin_unlock_irqrestore(&n->list_lock, flags);
	stat(s, FREE_SLAB);
	discard_slab(s, page);
}

/*
 * Fastpath with forced inlining to produce a kfree and kmem_cache_free that
 * can perform fastpath freeing without additional function calls.
 *
 * The fastpath is only possible if we are freeing to the current cpu slab
 * of this processor. This typically the case if we have just allocated
 * the item before.
 *
 * If fastpath is not possible then fall back to __slab_free where we deal
 * with all sorts of special processing.
 */
static __always_inline void slab_free(struct kmem_cache *s,
			struct page *page, void *x, unsigned long addr)
{
	void **object = (void *)x;
	struct kmem_cache_cpu *c;
	unsigned long tid;

	slab_free_hook(s, x);

redo:
	/*
	 * Determine the currently cpus per cpu slab.
	 * The cpu may change afterward. However that does not matter since
	 * data is retrieved via this pointer. If we are on the same cpu
	 * during the cmpxchg then the free will succedd.
	 */
	do {
		tid = this_cpu_read(s->cpu_slab->tid);
		c = raw_cpu_ptr(s->cpu_slab);
	} while (IS_ENABLED(CONFIG_PREEMPT) && unlikely(tid != c->tid));

	/* Same with comment on barrier() in slab_alloc_node() */
	barrier();

	if (likely(page == c->page)) {
		set_freepointer(s, object, c->freelist);

		if (unlikely(!this_cpu_cmpxchg_double(
				s->cpu_slab->freelist, s->cpu_slab->tid,
				c->freelist, tid,
				object, next_tid(tid)))) {

			note_cmpxchg_failure("slab_free", s, tid);
			goto redo;
		}
		stat(s, FREE_FASTPATH);
	} else
		__slab_free(s, page, x, addr);

}

void kmem_cache_free(struct kmem_cache *s, void *x)
{
	s = cache_from_obj(s, x);
	if (!s)
		return;
	slab_free(s, virt_to_head_page(x), x, _RET_IP_);
	trace_kmem_cache_free(_RET_IP_, x);
}
EXPORT_SYMBOL(kmem_cache_free);

/*
 * Object placement in a slab is made very easy because we always start at
 * offset 0. If we tune the size of the object to the alignment then we can
 * get the required alignment by putting one properly sized object after
 * another.
 *
 * Notice that the allocation order determines the sizes of the per cpu
 * caches. Each processor has always one slab available for allocations.
 * Increasing the allocation order reduces the number of times that slabs
 * must be moved on and off the partial lists and is therefore a factor in
 * locking overhead.
 */

/*
 * Mininum / Maximum order of slab pages. This influences locking overhead
 * and slab fragmentation. A higher order reduces the number of partial slabs
 * and increases the number of allocations possible without having to
 * take the list_lock.
 */
static int slub_min_order;
static int slub_max_order = PAGE_ALLOC_COSTLY_ORDER;
static int slub_min_objects;

/*
 * Calculate the order of allocation given an slab object size.
 *
 * The order of allocation has significant impact on performance and other
 * system components. Generally order 0 allocations should be preferred since
 * order 0 does not cause fragmentation in the page allocator. Larger objects
 * be problematic to put into order 0 slabs because there may be too much
 * unused space left. We go to a higher order if more than 1/16th of the slab
 * would be wasted.
 *
 * In order to reach satisfactory performance we must ensure that a minimum
 * number of objects is in one slab. Otherwise we may generate too much
 * activity on the partial lists which requires taking the list_lock. This is
 * less a concern for large slabs though which are rarely used.
 *
 * slub_max_order specifies the order where we begin to stop considering the
 * number of objects in a slab as critical. If we reach slub_max_order then
 * we try to keep the page order as low as possible. So we accept more waste
 * of space in favor of a small page order.
 *
 * Higher order allocations also allow the placement of more objects in a
 * slab and thereby reduce object handling overhead. If the user has
 * requested a higher mininum order then we start with that one instead of
 * the smallest order which will fit the object.
 */
static inline int slab_order(int size, int min_objects,
				int max_order, int fract_leftover, int reserved)
{
	int order;
	int rem;
	int min_order = slub_min_order;

	if (order_objects(min_order, size, reserved) > MAX_OBJS_PER_PAGE)
		return get_order(size * MAX_OBJS_PER_PAGE) - 1;

	for (order = max(min_order,
				fls(min_objects * size - 1) - PAGE_SHIFT);
			order <= max_order; order++) {

		unsigned long slab_size = PAGE_SIZE << order;

		if (slab_size < min_objects * size + reserved)
			continue;

		rem = (slab_size - reserved) % size;

		if (rem <= slab_size / fract_leftover)
			break;

	}

	return order;
}

static inline int calculate_order(int size, int reserved)
{
	int order;
	int min_objects;
	int fraction;
	int max_objects;

	/*
	 * Attempt to find best configuration for a slab. This
	 * works by first attempting to generate a layout with
	 * the best configuration and backing off gradually.
	 *
	 * First we reduce the acceptable waste in a slab. Then
	 * we reduce the minimum objects required in a slab.
	 */
	min_objects = slub_min_objects;
	if (!min_objects)
		min_objects = 4 * (fls(nr_cpu_ids) + 1);
	max_objects = order_objects(slub_max_order, size, reserved);
	min_objects = min(min_objects, max_objects);

	while (min_objects > 1) {
		fraction = 16;
		while (fraction >= 4) {
			order = slab_order(size, min_objects,
					slub_max_order, fraction, reserved);
			if (order <= slub_max_order)
				return order;
			fraction /= 2;
		}
		min_objects--;
	}

	/*
	 * We were unable to place multiple objects in a slab. Now
	 * lets see if we can place a single object there.
	 */
	order = slab_order(size, 1, slub_max_order, 1, reserved);
	if (order <= slub_max_order)
		return order;

	/*
	 * Doh this slab cannot be placed using slub_max_order.
	 */
	order = slab_order(size, 1, MAX_ORDER, 1, reserved);
	if (order < MAX_ORDER)
		return order;
	return -ENOSYS;
}

static void
init_kmem_cache_node(struct kmem_cache_node *n)
{
	n->nr_partial = 0;
	spin_lock_init(&n->list_lock);
	INIT_LIST_HEAD(&n->partial);
#ifdef CONFIG_SLUB_DEBUG
	atomic_long_set(&n->nr_slabs, 0);
	atomic_long_set(&n->total_objects, 0);
	INIT_LIST_HEAD(&n->full);
	n->quarantine.nr_slabs = 0;
	n->quarantine.nr_objects = 0;
	INIT_LIST_HEAD(&n->quarantine.slabs);
#endif
}

static inline int alloc_kmem_cache_cpus(struct kmem_cache *s)
{
	BUILD_BUG_ON(PERCPU_DYNAMIC_EARLY_SIZE <
			KMALLOC_SHIFT_HIGH * sizeof(struct kmem_cache_cpu));

	/*
	 * Must align to double word boundary for the double cmpxchg
	 * instructions to work; see __pcpu_double_call_return_bool().
	 */
	s->cpu_slab = __alloc_percpu(sizeof(struct kmem_cache_cpu),
				     2 * sizeof(void *));

	if (!s->cpu_slab)
		return 0;

	init_kmem_cache_cpus(s);

	return 1;
}

static struct kmem_cache *kmem_cache_node;

/*
 * No kmalloc_node yet so do it by hand. We know that this is the first
 * slab on the node for this slabcache. There are no concurrent accesses
 * possible.
 *
 * Note that this function only works on the kmem_cache_node
 * when allocating for the kmem_cache_node. This is used for bootstrapping
 * memory on a fresh node that has no slab structures yet.
 */
static void early_kmem_cache_node_alloc(int node)
{
	struct page *page;
	struct kmem_cache_node *n;

	BUG_ON(kmem_cache_node->size < sizeof(struct kmem_cache_node));

	page = new_slab(kmem_cache_node, GFP_NOWAIT, node);

	BUG_ON(!page);
	if (page_to_nid(page) != node) {
		pr_err("SLUB: Unable to allocate memory from node %d\n", node);
		pr_err("SLUB: Allocating a useless per node structure in order to be able to continue\n");
	}

	n = page->freelist;
	BUG_ON(!n);
	page->freelist = get_freepointer(kmem_cache_node, n);
	page->quarantine = NULL;
	page->inuse = 1;
	page->frozen = 0;
	kmem_cache_node->node[node] = n;
#ifdef CONFIG_SLUB_DEBUG
	init_object(kmem_cache_node, n, SLUB_RED_ACTIVE);
	init_tracking(kmem_cache_node, n);
#endif
	kasan_kmalloc(kmem_cache_node, n, sizeof(struct kmem_cache_node));
	init_kmem_cache_node(n);
	inc_slabs_node(kmem_cache_node, node, page->objects);

	/*
	 * No locks need to be taken here as it has just been
	 * initialized and there is no concurrent access.
	 */
	__add_partial(n, page, DEACTIVATE_TO_HEAD);
}

static void free_kmem_cache_nodes(struct kmem_cache *s)
{
	int node;
	struct kmem_cache_node *n;

	for_each_kmem_cache_node(s, node, n) {
		kmem_cache_free(kmem_cache_node, n);
		s->node[node] = NULL;
	}
}

static int init_kmem_cache_nodes(struct kmem_cache *s)
{
	int node;

	for_each_node_state(node, N_NORMAL_MEMORY) {
		struct kmem_cache_node *n;

		if (slab_state == DOWN) {
			early_kmem_cache_node_alloc(node);
			continue;
		}
		n = kmem_cache_alloc_node(kmem_cache_node,
						GFP_KERNEL, node);

		if (!n) {
			free_kmem_cache_nodes(s);
			return 0;
		}

		s->node[node] = n;
		init_kmem_cache_node(n);
	}
	return 1;
}

static void set_min_partial(struct kmem_cache *s, unsigned long min)
{
	if (min < MIN_PARTIAL)
		min = MIN_PARTIAL;
	else if (min > MAX_PARTIAL)
		min = MAX_PARTIAL;
	s->min_partial = min;
}

/*
 * calculate_sizes() determines the order and the distribution of data within
 * a slab object.
 */
static int calculate_sizes(struct kmem_cache *s, int forced_order)
{
	unsigned long flags = s->flags;
	unsigned long size = s->object_size;
	int order;

	/*
	 * Round up object size to the next word boundary. We can only
	 * place the free pointer at word boundaries and this determines
	 * the possible location of the free pointer.
	 */
	size = ALIGN(size, sizeof(void *));

#ifdef CONFIG_SLUB_DEBUG
	/*
	 * Determine if we can poison the object itself. If the user of
	 * the slab may touch the object after free or before allocation
	 * then we should never poison the object itself.
	 */
	if ((flags & SLAB_POISON) && !(flags & SLAB_DESTROY_BY_RCU) &&
			!s->ctor)
		s->flags |= __OBJECT_POISON;
	else
		s->flags &= ~__OBJECT_POISON;


	/*
	 * If we are Redzoning then check if there is some space between the
	 * end of the object and the free pointer. If not then add an
	 * additional word to have some bytes to store Redzone information.
	 */
	if ((flags & SLAB_RED_ZONE) && size == s->object_size)
		size += sizeof(void *);
#endif

	/*
	 * With that we have determined the number of bytes in actual use
	 * by the object. This is the potential offset to the free pointer.
	 */
	s->inuse = size;

	if (((flags & (SLAB_DESTROY_BY_RCU | SLAB_POISON)) ||
		s->ctor)) {
		/*
		 * Relocate free pointer after the object if it is not
		 * permitted to overwrite the first word of the object on
		 * kmem_cache_free.
		 *
		 * This is the case if we do RCU, have a constructor or
		 * destructor or are poisoning the objects.
		 */
		s->offset = size;
		size += sizeof(void *);
	}

#ifdef CONFIG_SLUB_DEBUG
	if (flags & SLAB_STORE_USER)
		/*
		 * Need to store information about allocs and frees after
		 * the object.
		 */
		size += 2 * sizeof(struct track);

	if (flags & SLAB_RED_ZONE)
		/*
		 * Add some empty padding so that we can catch
		 * overwrites from earlier objects rather than let
		 * tracking information or the free pointer be
		 * corrupted if a user writes before the start
		 * of the object.
		 */
		size += sizeof(void *);
#endif

	/*
	 * SLUB stores one object immediately after another beginning from
	 * offset 0. In order to align the objects we have to simply size
	 * each object to conform to the alignment.
	 */
	size = ALIGN(size, s->align);
	s->size = size;
	if (forced_order >= 0)
		order = forced_order;
	else
		order = calculate_order(size, s->reserved);

	if (order < 0)
		return 0;

	s->allocflags = 0;
	if (order)
		s->allocflags |= __GFP_COMP;

	if (s->flags & SLAB_CACHE_DMA)
		s->allocflags |= GFP_DMA;

	if (s->flags & SLAB_RECLAIM_ACCOUNT)
		s->allocflags |= __GFP_RECLAIMABLE;

	/*
	 * Determine the number of objects per slab
	 */
	s->oo = oo_make(order, size, s->reserved);
	s->min = oo_make(get_order(size), size, s->reserved);
	if (oo_objects(s->oo) > oo_objects(s->max))
		s->max = s->oo;

	return !!oo_objects(s->oo);
}

static int kmem_cache_open(struct kmem_cache *s, unsigned long flags)
{
	s->flags = kmem_cache_flags(s->size, flags, s->name, s->ctor);
	s->reserved = 0;

	if (need_reserve_slab_rcu && (s->flags & SLAB_DESTROY_BY_RCU))
		s->reserved = sizeof(struct rcu_head);

	if (!calculate_sizes(s, -1))
		goto error;
	if (disable_higher_order_debug) {
		/*
		 * Disable debugging flags that store metadata if the min slab
		 * order increased.
		 */
		if (get_order(s->size) > get_order(s->object_size)) {
			s->flags &= ~DEBUG_METADATA_FLAGS;
			s->offset = 0;
			if (!calculate_sizes(s, -1))
				goto error;
		}
	}

#if defined(CONFIG_HAVE_CMPXCHG_DOUBLE) && \
    defined(CONFIG_HAVE_ALIGNED_STRUCT_PAGE)
	if (system_has_cmpxchg_double() && (s->flags & SLAB_DEBUG_FLAGS) == 0)
		/* Enable fast mode */
		s->flags |= __CMPXCHG_DOUBLE;
#endif

	/*
	 * The larger the object size is, the more pages we want on the partial
	 * list to avoid pounding the page allocator excessively.
	 */
	set_min_partial(s, ilog2(s->size) / 2);

	/*
	 * cpu_partial determined the maximum number of objects kept in the
	 * per cpu partial lists of a processor.
	 *
	 * Per cpu partial lists mainly contain slabs that just have one
	 * object freed. If they are used for allocation then they can be
	 * filled up again with minimal effort. The slab will never hit the
	 * per node partial lists and therefore no locking will be required.
	 *
	 * This setting also determines
	 *
	 * A) The number of objects from per cpu partial slabs dumped to the
	 *    per node list when we reach the limit.
	 * B) The number of objects in cpu partial slabs to extract from the
	 *    per node list when we run out of per cpu objects. We only fetch
	 *    50% to keep some capacity around for frees.
	 */
	if (!kmem_cache_has_cpu_partial(s))
		s->cpu_partial = 0;
	else if (s->size >= PAGE_SIZE)
		s->cpu_partial = 2;
	else if (s->size >= 1024)
		s->cpu_partial = 6;
	else if (s->size >= 256)
		s->cpu_partial = 13;
	else
		s->cpu_partial = 30;

#ifdef CONFIG_NUMA
	s->remote_node_defrag_ratio = 1000;
#endif
	if (!init_kmem_cache_nodes(s))
		goto error;

	if (!alloc_kmem_cache_cpus(s))
		goto error_cpus;

	if (register_quarantine_shrinker(s))
		goto error_shrinker;

	return 0;

error_shrinker:
	free_percpu(s->cpu_slab);
error_cpus:
	free_kmem_cache_nodes(s);
error:
	if (flags & SLAB_PANIC)
		panic("Cannot create slab %s size=%lu realsize=%u "
			"order=%u offset=%u flags=%lx\n",
			s->name, (unsigned long)s->size, s->size,
			oo_order(s->oo), s->offset, flags);
	return -EINVAL;
}

static void list_slab_objects(struct kmem_cache *s, struct page *page,
							const char *text)
{
#ifdef CONFIG_SLUB_DEBUG
	void *addr = page_address(page);
	void *p;
	unsigned long *map = kzalloc(BITS_TO_LONGS(page->objects) *
				     sizeof(long), GFP_ATOMIC);
	if (!map)
		return;
	slab_err(s, page, text, s->name);
	slab_lock(page);

	get_map(s, page, map);
	for_each_object(p, s, addr, page->objects) {

		if (!test_bit(slab_index(p, s, addr), map)) {
			pr_err("INFO: Object 0x%p @offset=%tu\n", p, p - addr);
			print_tracking(s, p);
		}
	}
	slab_unlock(page);
	kfree(map);
#endif
}

/*
 * Attempt to free all partial slabs on a node.
 * This is called from kmem_cache_close(). We must be the last thread
 * using the cache and therefore we do not need to lock anymore.
 */
static void free_partial(struct kmem_cache *s, struct kmem_cache_node *n,
			 bool close)
{
	struct page *page, *h;

	list_for_each_entry_safe(page, h, &n->partial, lru) {
		__flush_quarantine(s, n, page);
		if (!page->inuse) {
			__remove_partial(n, page);
			discard_slab(s, page);
		} else if (close) {
			list_slab_objects(s, page,
			"Objects remaining in %s on kmem_cache_close()");
		}
	}
}

/*
 * Release all resources used by a slab cache.
 */
static inline int kmem_cache_close(struct kmem_cache *s)
{
	int node;
	struct kmem_cache_node *n;

	flush_all(s);
	unregister_quarantine_shrinker(s);
	/* Attempt to free all objects */
	for_each_kmem_cache_node(s, node, n) {
		free_quarantine(s, n);
		free_partial(s, n, true);
		if (n->nr_partial || slabs_node(s, node))
			return 1;
	}
	free_percpu(s->cpu_slab);
	free_kmem_cache_nodes(s);
	return 0;
}

int __kmem_cache_shutdown(struct kmem_cache *s)
{
	return kmem_cache_close(s);
}

/********************************************************************
 *		Kmalloc subsystem
 *******************************************************************/

static int __init setup_slub_min_order(char *str)
{
	get_option(&str, &slub_min_order);

	return 1;
}

__setup("slub_min_order=", setup_slub_min_order);

static int __init setup_slub_max_order(char *str)
{
	get_option(&str, &slub_max_order);
	slub_max_order = min(slub_max_order, MAX_ORDER - 1);

	return 1;
}

__setup("slub_max_order=", setup_slub_max_order);

static int __init setup_slub_min_objects(char *str)
{
	get_option(&str, &slub_min_objects);

	return 1;
}

__setup("slub_min_objects=", setup_slub_min_objects);

void *__kmalloc(size_t size, gfp_t flags)
{
	struct kmem_cache *s;
	void *ret;

	if (unlikely(size > KMALLOC_MAX_CACHE_SIZE))
		return kmalloc_large(size, flags);

	s = kmalloc_slab(size, flags);

	if (unlikely(ZERO_OR_NULL_PTR(s)))
		return s;

	ret = slab_alloc(s, flags, _RET_IP_);

	trace_kmalloc(_RET_IP_, ret, size, s->size, flags);

	kasan_kmalloc(s, ret, size);

	return ret;
}
EXPORT_SYMBOL(__kmalloc);

#ifdef CONFIG_NUMA
static void *kmalloc_large_node(size_t size, gfp_t flags, int node)
{
	struct page *page;
	void *ptr = NULL;

	flags |= __GFP_COMP | __GFP_NOTRACK;
	page = alloc_kmem_pages_node(node, flags, get_order(size));
	if (page)
		ptr = page_address(page);

	kmalloc_large_node_hook(ptr, size, flags);
	return ptr;
}

void *__kmalloc_node(size_t size, gfp_t flags, int node)
{
	struct kmem_cache *s;
	void *ret;

	if (unlikely(size > KMALLOC_MAX_CACHE_SIZE)) {
		ret = kmalloc_large_node(size, flags, node);

		trace_kmalloc_node(_RET_IP_, ret,
				   size, PAGE_SIZE << get_order(size),
				   flags, node);

		return ret;
	}

	s = kmalloc_slab(size, flags);

	if (unlikely(ZERO_OR_NULL_PTR(s)))
		return s;

	ret = slab_alloc_node(s, flags, node, _RET_IP_);

	trace_kmalloc_node(_RET_IP_, ret, size, s->size, flags, node);

	kasan_kmalloc(s, ret, size);

	return ret;
}
EXPORT_SYMBOL(__kmalloc_node);
#endif

static size_t __ksize(const void *object)
{
	struct page *page;

	if (unlikely(object == ZERO_SIZE_PTR))
		return 0;

	page = virt_to_head_page(object);

	if (unlikely(!PageSlab(page))) {
		WARN_ON(!PageCompound(page));
		return PAGE_SIZE << compound_order(page);
	}

	return slab_ksize(page->slab_cache);
}

size_t ksize(const void *object)
{
	size_t size = __ksize(object);
	/* We assume that ksize callers could use whole allocated area,
	   so we need unpoison this area. */
	kasan_krealloc(object, size);
	return size;
}
EXPORT_SYMBOL(ksize);

void kfree(const void *x)
{
	struct page *page;
	void *object = (void *)x;

	trace_kfree(_RET_IP_, x);

	if (unlikely(ZERO_OR_NULL_PTR(x)))
		return;

	page = virt_to_head_page(x);
	if (unlikely(!PageSlab(page))) {
		BUG_ON(!PageCompound(page));
		kfree_hook(x);
		__free_kmem_pages(page, compound_order(page));
		return;
	}
	slab_free(page->slab_cache, page, object, _RET_IP_);
}
EXPORT_SYMBOL(kfree);

#define SHRINK_PROMOTE_MAX 32

/*
 * kmem_cache_shrink discards empty slabs and promotes the slabs filled
 * up most to the head of the partial lists. New allocations will then
 * fill those up and thus they can be removed from the partial lists.
 *
 * The slabs with the least items are placed last. This results in them
 * being allocated from last increasing the chance that the last objects
 * are freed in them.
 */
int __kmem_cache_shrink(struct kmem_cache *s, bool deactivate)
{
	int node;
	int i;
	struct kmem_cache_node *n;
	struct page *page;
	struct page *t;
	struct list_head discard;
	struct list_head promote[SHRINK_PROMOTE_MAX];
	unsigned long flags;
	int ret = 0;

	if (deactivate) {
		/*
		 * Disable empty slabs caching. Used to avoid pinning offline
		 * memory cgroups by kmem pages that can be freed.
		 */
		s->cpu_partial = 0;
		s->min_partial = 0;

		/*
		 * s->cpu_partial is checked locklessly (see put_cpu_partial),
		 * so we have to make sure the change is visible.
		 */
		kick_all_cpus_sync();
	}

	flush_all(s);
	for_each_kmem_cache_node(s, node, n) {
		INIT_LIST_HEAD(&discard);
		for (i = 0; i < SHRINK_PROMOTE_MAX; i++)
			INIT_LIST_HEAD(promote + i);

		spin_lock_irqsave(&n->list_lock, flags);

		/*
		 * Build lists of slabs to discard or promote.
		 *
		 * Note that concurrent frees may occur while we hold the
		 * list_lock. page->inuse here is the upper limit.
		 */
		list_for_each_entry_safe(page, t, &n->partial, lru) {
			int free = page->objects - page->inuse;

			/* Do not reread page->inuse */
			barrier();

			/* We do not keep full slabs on the list */
			BUG_ON(free <= 0);

			if (free == page->objects) {
				list_move(&page->lru, &discard);
				n->nr_partial--;
			} else if (free <= SHRINK_PROMOTE_MAX)
				list_move(&page->lru, promote + free - 1);
		}

		/*
		 * Promote the slabs filled up most to the head of the
		 * partial list.
		 */
		for (i = SHRINK_PROMOTE_MAX - 1; i >= 0; i--)
			list_splice(promote + i, &n->partial);

		spin_unlock_irqrestore(&n->list_lock, flags);

		/* Release empty slabs */
		list_for_each_entry_safe(page, t, &discard, lru)
			discard_slab(s, page);

		if (slabs_node(s, node))
			ret = 1;
	}

	return ret;
}

static int slab_mem_going_offline_callback(void *arg)
{
	struct kmem_cache *s;

	mutex_lock(&slab_mutex);
	list_for_each_entry(s, &slab_caches, list)
		__kmem_cache_shrink(s, false);
	mutex_unlock(&slab_mutex);

	return 0;
}

static void slab_mem_offline_callback(void *arg)
{
	struct kmem_cache_node *n;
	struct kmem_cache *s;
	struct memory_notify *marg = arg;
	int offline_node;

	offline_node = marg->status_change_nid_normal;

	/*
	 * If the node still has available memory. we need kmem_cache_node
	 * for it yet.
	 */
	if (offline_node < 0)
		return;

	mutex_lock(&slab_mutex);
	list_for_each_entry(s, &slab_caches, list) {
		n = get_node(s, offline_node);
		if (n) {
			/*
			 * if n->nr_slabs > 0, slabs still exist on the node
			 * that is going down. We were unable to free them,
			 * and offline_pages() function shouldn't call this
			 * callback. So, we must fail.
			 */
			BUG_ON(slabs_node(s, offline_node));

			s->node[offline_node] = NULL;
			kmem_cache_free(kmem_cache_node, n);
		}
	}
	mutex_unlock(&slab_mutex);
}

static int slab_mem_going_online_callback(void *arg)
{
	struct kmem_cache_node *n;
	struct kmem_cache *s;
	struct memory_notify *marg = arg;
	int nid = marg->status_change_nid_normal;
	int ret = 0;

	/*
	 * If the node's memory is already available, then kmem_cache_node is
	 * already created. Nothing to do.
	 */
	if (nid < 0)
		return 0;

	/*
	 * We are bringing a node online. No memory is available yet. We must
	 * allocate a kmem_cache_node structure in order to bring the node
	 * online.
	 */
	mutex_lock(&slab_mutex);
	list_for_each_entry(s, &slab_caches, list) {
		/*
		 * XXX: kmem_cache_alloc_node will fallback to other nodes
		 *      since memory is not yet available from the node that
		 *      is brought up.
		 */
		n = kmem_cache_alloc(kmem_cache_node, GFP_KERNEL);
		if (!n) {
			ret = -ENOMEM;
			goto out;
		}
		init_kmem_cache_node(n);
		s->node[nid] = n;
	}
out:
	mutex_unlock(&slab_mutex);
	return ret;
}

static int slab_memory_callback(struct notifier_block *self,
				unsigned long action, void *arg)
{
	int ret = 0;

	switch (action) {
	case MEM_GOING_ONLINE:
		ret = slab_mem_going_online_callback(arg);
		break;
	case MEM_GOING_OFFLINE:
		ret = slab_mem_going_offline_callback(arg);
		break;
	case MEM_OFFLINE:
	case MEM_CANCEL_ONLINE:
		slab_mem_offline_callback(arg);
		break;
	case MEM_ONLINE:
	case MEM_CANCEL_OFFLINE:
		break;
	}
	if (ret)
		ret = notifier_from_errno(ret);
	else
		ret = NOTIFY_OK;
	return ret;
}

static struct notifier_block slab_memory_callback_nb = {
	.notifier_call = slab_memory_callback,
	.priority = SLAB_CALLBACK_PRI,
};

/********************************************************************
 *			Basic setup of slabs
 *******************************************************************/

/*
 * Used for early kmem_cache structures that were allocated using
 * the page allocator. Allocate them properly then fix up the pointers
 * that may be pointing to the wrong kmem_cache structure.
 */

static struct kmem_cache * __init bootstrap(struct kmem_cache *static_cache)
{
	int node;
	struct kmem_cache *s = kmem_cache_zalloc(kmem_cache, GFP_NOWAIT);
	struct kmem_cache_node *n;

	memcpy(s, static_cache, kmem_cache->object_size);

	/*
	 * This runs very early, and only the boot processor is supposed to be
	 * up.  Even if it weren't true, IRQs are not up so we couldn't fire
	 * IPIs around.
	 */
	__flush_cpu_slab(s, smp_processor_id());
	for_each_kmem_cache_node(s, node, n) {
		struct page *p;

		list_for_each_entry(p, &n->partial, lru)
			p->slab_cache = s;

#ifdef CONFIG_SLUB_DEBUG
		list_for_each_entry(p, &n->full, lru)
			p->slab_cache = s;
#endif
	}
	slab_init_memcg_params(s);
	list_add(&s->list, &slab_caches);
	return s;
}

void __init kmem_cache_init(void)
{
	static __initdata struct kmem_cache boot_kmem_cache,
		boot_kmem_cache_node;

	if (debug_guardpage_minorder())
		slub_max_order = 0;

	kmem_cache_node = &boot_kmem_cache_node;
	kmem_cache = &boot_kmem_cache;

	create_boot_cache(kmem_cache_node, "kmem_cache_node",
		sizeof(struct kmem_cache_node), SLAB_HWCACHE_ALIGN);

	register_hotmemory_notifier(&slab_memory_callback_nb);

	/* Able to allocate the per node structures */
	slab_state = PARTIAL;

	create_boot_cache(kmem_cache, "kmem_cache",
			offsetof(struct kmem_cache, node) +
				nr_node_ids * sizeof(struct kmem_cache_node *),
		       SLAB_HWCACHE_ALIGN);

	kmem_cache = bootstrap(&boot_kmem_cache);

	/*
	 * Allocate kmem_cache_node properly from the kmem_cache slab.
	 * kmem_cache_node is separately allocated so no need to
	 * update any list pointers.
	 */
	kmem_cache_node = bootstrap(&boot_kmem_cache_node);

	/* Now we can use the kmem_cache to allocate kmalloc slabs */
	create_kmalloc_caches(0);

#ifdef CONFIG_SMP
	register_cpu_notifier(&slab_notifier);
#endif

	pr_info("SLUB: HWalign=%d, Order=%d-%d, MinObjects=%d, CPUs=%d, Nodes=%d\n",
		cache_line_size(),
		slub_min_order, slub_max_order, slub_min_objects,
		nr_cpu_ids, nr_node_ids);
}

void __init kmem_cache_init_late(void)
{
}

struct kmem_cache *
__kmem_cache_alias(const char *name, size_t size, size_t align,
		   unsigned long flags, void (*ctor)(void *))
{
	struct kmem_cache *s, *c;

	s = find_mergeable(size, align, flags, name, ctor);
	if (s) {
		s->refcount++;

		/*
		 * Adjust the object sizes so that we clear
		 * the complete object on kzalloc.
		 */
		s->object_size = max(s->object_size, (int)size);
		s->inuse = max_t(int, s->inuse, ALIGN(size, sizeof(void *)));

		for_each_memcg_cache(c, s) {
			c->object_size = s->object_size;
			c->inuse = max_t(int, c->inuse,
					 ALIGN(size, sizeof(void *)));
		}

		if (sysfs_slab_alias(s, name)) {
			s->refcount--;
			s = NULL;
		}
	}

	return s;
}

int __kmem_cache_create(struct kmem_cache *s, unsigned long flags)
{
	int err;

	err = kmem_cache_open(s, flags);
	if (err)
		return err;

	/* Mutex is not taken during early boot */
	if (slab_state <= UP)
		return 0;

	memcg_propagate_slab_attrs(s);
	err = sysfs_slab_add(s);
	if (err)
		kmem_cache_close(s);

	return err;
}

#ifdef CONFIG_SMP
/*
 * Use the cpu notifier to insure that the cpu slabs are flushed when
 * necessary.
 */
static int slab_cpuup_callback(struct notifier_block *nfb,
		unsigned long action, void *hcpu)
{
	long cpu = (long)hcpu;
	struct kmem_cache *s;
	unsigned long flags;

	switch (action) {
	case CPU_UP_CANCELED:
	case CPU_UP_CANCELED_FROZEN:
	case CPU_DEAD:
	case CPU_DEAD_FROZEN:
		mutex_lock(&slab_mutex);
		list_for_each_entry(s, &slab_caches, list) {
			local_irq_save(flags);
			__flush_cpu_slab(s, cpu);
			local_irq_restore(flags);
		}
		mutex_unlock(&slab_mutex);
		break;
	default:
		break;
	}
	return NOTIFY_OK;
}

static struct notifier_block slab_notifier = {
	.notifier_call = slab_cpuup_callback
};

#endif

void *__kmalloc_track_caller(size_t size, gfp_t gfpflags, unsigned long caller)
{
	struct kmem_cache *s;
	void *ret;

	if (unlikely(size > KMALLOC_MAX_CACHE_SIZE))
		return kmalloc_large(size, gfpflags);

	s = kmalloc_slab(size, gfpflags);

	if (unlikely(ZERO_OR_NULL_PTR(s)))
		return s;

	ret = slab_alloc(s, gfpflags, caller);

	/* Honor the call site pointer we received. */
	trace_kmalloc(caller, ret, size, s->size, gfpflags);

	return ret;
}

#ifdef CONFIG_NUMA
void *__kmalloc_node_track_caller(size_t size, gfp_t gfpflags,
					int node, unsigned long caller)
{
	struct kmem_cache *s;
	void *ret;

	if (unlikely(size > KMALLOC_MAX_CACHE_SIZE)) {
		ret = kmalloc_large_node(size, gfpflags, node);

		trace_kmalloc_node(caller, ret,
				   size, PAGE_SIZE << get_order(size),
				   gfpflags, node);

		return ret;
	}

	s = kmalloc_slab(size, gfpflags);

	if (unlikely(ZERO_OR_NULL_PTR(s)))
		return s;

	ret = slab_alloc_node(s, gfpflags, node, caller);

	/* Honor the call site pointer we received. */
	trace_kmalloc_node(caller, ret, size, s->size, gfpflags, node);

	return ret;
}
#endif

#ifdef CONFIG_SYSFS
static int count_inuse(struct page *page)
{
	return page->inuse;
}

static int count_total(struct page *page)
{
	return page->objects;
}
#endif

#ifdef CONFIG_SLUB_DEBUG
static int validate_slab(struct kmem_cache *s, struct page *page,
						unsigned long *map)
{
	void *p;
	void *addr = page_address(page);

	if (!check_slab(s, page) ||
			!on_freelist(s, page, NULL))
		return 0;

	/* Now we know that a valid freelist exists */
	bitmap_zero(map, page->objects);

	get_map(s, page, map);
	for_each_object(p, s, addr, page->objects) {
		if (test_bit(slab_index(p, s, addr), map))
			if (!check_object(s, page, p, SLUB_RED_INACTIVE))
				return 0;
	}

	for_each_object(p, s, addr, page->objects)
		if (!test_bit(slab_index(p, s, addr), map))
			if (!check_object(s, page, p, SLUB_RED_ACTIVE))
				return 0;
	return 1;
}

static void validate_slab_slab(struct kmem_cache *s, struct page *page,
						unsigned long *map)
{
	slab_lock(page);
	validate_slab(s, page, map);
	slab_unlock(page);
}

static int validate_slab_node(struct kmem_cache *s,
		struct kmem_cache_node *n, unsigned long *map)
{
	unsigned long count = 0;
	struct page *page;
	unsigned long flags;

	spin_lock_irqsave(&n->list_lock, flags);

	list_for_each_entry(page, &n->partial, lru) {
		validate_slab_slab(s, page, map);
		count++;
	}
	if (count != n->nr_partial)
		pr_err("SLUB %s: %ld partial slabs counted but counter=%ld\n",
		       s->name, count, n->nr_partial);

	if (!(s->flags & SLAB_STORE_USER))
		goto out;

	list_for_each_entry(page, &n->full, lru) {
		validate_slab_slab(s, page, map);
		count++;
	}
	if (count != atomic_long_read(&n->nr_slabs))
		pr_err("SLUB: %s %ld slabs counted but counter=%ld\n",
		       s->name, count, atomic_long_read(&n->nr_slabs));

out:
	spin_unlock_irqrestore(&n->list_lock, flags);
	return count;
}

static long validate_slab_cache(struct kmem_cache *s)
{
	int node;
	unsigned long count = 0;
	unsigned long *map = kmalloc(BITS_TO_LONGS(oo_objects(s->max)) *
				sizeof(unsigned long), GFP_KERNEL);
	struct kmem_cache_node *n;

	if (!map)
		return -ENOMEM;

	flush_all(s);
	for_each_kmem_cache_node(s, node, n)
		count += validate_slab_node(s, n, map);
	kfree(map);
	return count;
}
/*
 * Generate lists of code addresses where slabcache objects are allocated
 * and freed.
 */

struct location {
	unsigned long count;
	unsigned long addr;
	long long sum_time;
	long min_time;
	long max_time;
	long min_pid;
	long max_pid;
	DECLARE_BITMAP(cpus, NR_CPUS);
	nodemask_t nodes;
};

struct loc_track {
	unsigned long max;
	unsigned long count;
	struct location *loc;
};

static void free_loc_track(struct loc_track *t)
{
	if (t->max)
		free_pages((unsigned long)t->loc,
			get_order(sizeof(struct location) * t->max));
}

static int alloc_loc_track(struct loc_track *t, unsigned long max, gfp_t flags)
{
	struct location *l;
	int order;

	order = get_order(sizeof(struct location) * max);

	l = (void *)__get_free_pages(flags, order);
	if (!l)
		return 0;

	if (t->count) {
		memcpy(l, t->loc, sizeof(struct location) * t->count);
		free_loc_track(t);
	}
	t->max = max;
	t->loc = l;
	return 1;
}

static int add_location(struct loc_track *t, struct kmem_cache *s,
				const struct track *track)
{
	long start, end, pos;
	struct location *l;
	unsigned long caddr;
	unsigned long age = jiffies - track->when;

	start = -1;
	end = t->count;

	for ( ; ; ) {
		pos = start + (end - start + 1) / 2;

		/*
		 * There is nothing at "end". If we end up there
		 * we need to add something to before end.
		 */
		if (pos == end)
			break;

		caddr = t->loc[pos].addr;
		if (track->addr == caddr) {

			l = &t->loc[pos];
			l->count++;
			if (track->when) {
				l->sum_time += age;
				if (age < l->min_time)
					l->min_time = age;
				if (age > l->max_time)
					l->max_time = age;

				if (track->pid < l->min_pid)
					l->min_pid = track->pid;
				if (track->pid > l->max_pid)
					l->max_pid = track->pid;

				cpumask_set_cpu(track->cpu,
						to_cpumask(l->cpus));
			}
			node_set(page_to_nid(virt_to_page(track)), l->nodes);
			return 1;
		}

		if (track->addr < caddr)
			end = pos;
		else
			start = pos;
	}

	/*
	 * Not found. Insert new tracking element.
	 */
	if (t->count >= t->max && !alloc_loc_track(t, 2 * t->max, GFP_ATOMIC))
		return 0;

	l = t->loc + pos;
	if (pos < t->count)
		memmove(l + 1, l,
			(t->count - pos) * sizeof(struct location));
	t->count++;
	l->count = 1;
	l->addr = track->addr;
	l->sum_time = age;
	l->min_time = age;
	l->max_time = age;
	l->min_pid = track->pid;
	l->max_pid = track->pid;
	cpumask_clear(to_cpumask(l->cpus));
	cpumask_set_cpu(track->cpu, to_cpumask(l->cpus));
	nodes_clear(l->nodes);
	node_set(page_to_nid(virt_to_page(track)), l->nodes);
	return 1;
}

static void process_slab(struct loc_track *t, struct kmem_cache *s,
		struct page *page, enum track_item alloc,
		unsigned long *map)
{
	void *addr = page_address(page);
	void *p;

	bitmap_zero(map, page->objects);
	get_map(s, page, map);

	for_each_object(p, s, addr, page->objects)
		if (!test_bit(slab_index(p, s, addr), map))
			add_location(t, s, get_track(s, p, alloc));
}

static int list_locations(struct kmem_cache *s, char *buf,
					enum track_item alloc)
{
	int len = 0;
	unsigned long i;
	struct loc_track t = { 0, 0, NULL };
	int node;
	unsigned long *map = kmalloc(BITS_TO_LONGS(oo_objects(s->max)) *
				     sizeof(unsigned long), GFP_KERNEL);
	struct kmem_cache_node *n;

	if (!map || !alloc_loc_track(&t, PAGE_SIZE / sizeof(struct location),
				     GFP_TEMPORARY)) {
		kfree(map);
		return sprintf(buf, "Out of memory\n");
	}
	/* Push back cpu slabs */
	flush_all(s);

	for_each_kmem_cache_node(s, node, n) {
		unsigned long flags;
		struct page *page;

		if (!atomic_long_read(&n->nr_slabs))
			continue;

		spin_lock_irqsave(&n->list_lock, flags);
		list_for_each_entry(page, &n->partial, lru)
			process_slab(&t, s, page, alloc, map);
		list_for_each_entry(page, &n->full, lru)
			process_slab(&t, s, page, alloc, map);
		spin_unlock_irqrestore(&n->list_lock, flags);
	}

	for (i = 0; i < t.count; i++) {
		struct location *l = &t.loc[i];

		if (len > PAGE_SIZE - KSYM_SYMBOL_LEN - 100)
			break;
		len += sprintf(buf + len, "%7ld ", l->count);

		if (l->addr)
			len += sprintf(buf + len, "%pS", (void *)l->addr);
		else
			len += sprintf(buf + len, "<not-available>");

		if (l->sum_time != l->min_time) {
			len += sprintf(buf + len, " age=%ld/%ld/%ld",
				l->min_time,
				(long)div_u64(l->sum_time, l->count),
				l->max_time);
		} else
			len += sprintf(buf + len, " age=%ld",
				l->min_time);

		if (l->min_pid != l->max_pid)
			len += sprintf(buf + len, " pid=%ld-%ld",
				l->min_pid, l->max_pid);
		else
			len += sprintf(buf + len, " pid=%ld",
				l->min_pid);

		if (num_online_cpus() > 1 &&
				!cpumask_empty(to_cpumask(l->cpus)) &&
				len < PAGE_SIZE - 60)
			len += scnprintf(buf + len, PAGE_SIZE - len - 50,
					 " cpus=%*pbl",
					 cpumask_pr_args(to_cpumask(l->cpus)));

		if (nr_online_nodes > 1 && !nodes_empty(l->nodes) &&
				len < PAGE_SIZE - 60)
			len += scnprintf(buf + len, PAGE_SIZE - len - 50,
					 " nodes=%*pbl",
					 nodemask_pr_args(&l->nodes));

		len += sprintf(buf + len, "\n");
	}

	free_loc_track(&t);
	kfree(map);
	if (!t.count)
		len += sprintf(buf, "No data\n");
	return len;
}
#endif

#ifdef SLUB_RESILIENCY_TEST
static void __init resiliency_test(void)
{
	u8 *p;

	BUILD_BUG_ON(KMALLOC_MIN_SIZE > 16 || KMALLOC_SHIFT_HIGH < 10);

	pr_err("SLUB resiliency testing\n");
	pr_err("-----------------------\n");
	pr_err("A. Corruption after allocation\n");

	p = kzalloc(16, GFP_KERNEL);
	p[16] = 0x12;
	pr_err("\n1. kmalloc-16: Clobber Redzone/next pointer 0x12->0x%p\n\n",
	       p + 16);

	validate_slab_cache(kmalloc_caches[4]);

	/* Hmmm... The next two are dangerous */
	p = kzalloc(32, GFP_KERNEL);
	p[32 + sizeof(void *)] = 0x34;
	pr_err("\n2. kmalloc-32: Clobber next pointer/next slab 0x34 -> -0x%p\n",
	       p);
	pr_err("If allocated object is overwritten then not detectable\n\n");

	validate_slab_cache(kmalloc_caches[5]);
	p = kzalloc(64, GFP_KERNEL);
	p += 64 + (get_cycles() & 0xff) * sizeof(void *);
	*p = 0x56;
	pr_err("\n3. kmalloc-64: corrupting random byte 0x56->0x%p\n",
	       p);
	pr_err("If allocated object is overwritten then not detectable\n\n");
	validate_slab_cache(kmalloc_caches[6]);

	pr_err("\nB. Corruption after free\n");
	p = kzalloc(128, GFP_KERNEL);
	kfree(p);
	*p = 0x78;
	pr_err("1. kmalloc-128: Clobber first word 0x78->0x%p\n\n", p);
	validate_slab_cache(kmalloc_caches[7]);

	p = kzalloc(256, GFP_KERNEL);
	kfree(p);
	p[50] = 0x9a;
	pr_err("\n2. kmalloc-256: Clobber 50th byte 0x9a->0x%p\n\n", p);
	validate_slab_cache(kmalloc_caches[8]);

	p = kzalloc(512, GFP_KERNEL);
	kfree(p);
	p[512] = 0xab;
	pr_err("\n3. kmalloc-512: Clobber redzone 0xab->0x%p\n\n", p);
	validate_slab_cache(kmalloc_caches[9]);
}
#else
#ifdef CONFIG_SYSFS
static void resiliency_test(void) {};
#endif
#endif

#ifdef CONFIG_SYSFS
enum slab_stat_type {
	SL_ALL,			/* All slabs */
	SL_PARTIAL,		/* Only partially allocated slabs */
	SL_CPU,			/* Only slabs used for cpu caches */
	SL_OBJECTS,		/* Determine allocated objects not slabs */
	SL_TOTAL,		/* Determine object capacity not slabs */
	SL_QUARANTINE,		/* Determine objects in quarantine */
};

#define SO_ALL		(1 << SL_ALL)
#define SO_PARTIAL	(1 << SL_PARTIAL)
#define SO_CPU		(1 << SL_CPU)
#define SO_OBJECTS	(1 << SL_OBJECTS)
#define SO_TOTAL	(1 << SL_TOTAL)
#define SO_QUARANTINE	(1 << SL_QUARANTINE)

static ssize_t show_slab_objects(struct kmem_cache *s,
			    char *buf, unsigned long flags)
{
	unsigned long total = 0;
	int node;
	int x;
	unsigned long *nodes;

	nodes = kzalloc(sizeof(unsigned long) * nr_node_ids, GFP_KERNEL);
	if (!nodes)
		return -ENOMEM;

	if (flags & SO_CPU) {
		int cpu;

		for_each_possible_cpu(cpu) {
			struct kmem_cache_cpu *c = per_cpu_ptr(s->cpu_slab,
							       cpu);
			int node;
			struct page *page;

			page = ACCESS_ONCE(c->page);
			if (!page)
				continue;

			node = page_to_nid(page);
			if (flags & SO_TOTAL)
				x = page->objects;
			else if (flags & SO_OBJECTS)
				x = page->inuse;
			else
				x = 1;

			total += x;
			nodes[node] += x;

			page = ACCESS_ONCE(c->partial);
			if (page) {
				node = page_to_nid(page);
				if (flags & SO_TOTAL)
					WARN_ON_ONCE(1);
				else if (flags & SO_OBJECTS)
					WARN_ON_ONCE(1);
				else
					x = page->pages;
				total += x;
				nodes[node] += x;
			}
		}
	}

	get_online_mems();
#ifdef CONFIG_SLUB_DEBUG
	if (flags & SO_ALL) {
		struct kmem_cache_node *n;

		for_each_kmem_cache_node(s, node, n) {

			if (flags & SO_TOTAL)
				x = atomic_long_read(&n->total_objects);
			else if (flags & SO_OBJECTS)
				x = atomic_long_read(&n->total_objects) -
					count_partial(n, count_free);
			else
				x = atomic_long_read(&n->nr_slabs);
			total += x;
			nodes[node] += x;
		}

	} else if (flags & SO_QUARANTINE) {
		struct kmem_cache_node *n;

		for_each_kmem_cache_node(s, node, n) {
			if (flags & SO_OBJECTS)
				x = n->quarantine.nr_objects;
			else
				x = n->quarantine.nr_slabs;
			total += x;
			nodes[node] += x;
		}
	} else
#endif
	if (flags & SO_PARTIAL) {
		struct kmem_cache_node *n;

		for_each_kmem_cache_node(s, node, n) {
			if (flags & SO_TOTAL)
				x = count_partial(n, count_total);
			else if (flags & SO_OBJECTS)
				x = count_partial(n, count_inuse);
			else
				x = n->nr_partial;
			total += x;
			nodes[node] += x;
		}
	}
	x = sprintf(buf, "%lu", total);
#ifdef CONFIG_NUMA
	for (node = 0; node < nr_node_ids; node++)
		if (nodes[node])
			x += sprintf(buf + x, " N%d=%lu",
					node, nodes[node]);
#endif
	put_online_mems();
	kfree(nodes);
	return x + sprintf(buf + x, "\n");
}

#ifdef CONFIG_SLUB_DEBUG
static int any_slab_objects(struct kmem_cache *s)
{
	int node;
	struct kmem_cache_node *n;

	for_each_kmem_cache_node(s, node, n)
		if (atomic_long_read(&n->total_objects))
			return 1;

	return 0;
}
#endif

#define to_slab_attr(n) container_of(n, struct slab_attribute, attr)
#define to_slab(n) container_of(n, struct kmem_cache, kobj)

struct slab_attribute {
	struct attribute attr;
	ssize_t (*show)(struct kmem_cache *s, char *buf);
	ssize_t (*store)(struct kmem_cache *s, const char *x, size_t count);
};

#define SLAB_ATTR_RO(_name) \
	static struct slab_attribute _name##_attr = \
	__ATTR(_name, 0400, _name##_show, NULL)

#define SLAB_ATTR(_name) \
	static struct slab_attribute _name##_attr =  \
	__ATTR(_name, 0600, _name##_show, _name##_store)

static ssize_t slab_size_show(struct kmem_cache *s, char *buf)
{
	return sprintf(buf, "%d\n", s->size);
}
SLAB_ATTR_RO(slab_size);

static ssize_t align_show(struct kmem_cache *s, char *buf)
{
	return sprintf(buf, "%d\n", s->align);
}
SLAB_ATTR_RO(align);

static ssize_t object_size_show(struct kmem_cache *s, char *buf)
{
	return sprintf(buf, "%d\n", s->object_size);
}
SLAB_ATTR_RO(object_size);

static ssize_t objs_per_slab_show(struct kmem_cache *s, char *buf)
{
	return sprintf(buf, "%d\n", oo_objects(s->oo));
}
SLAB_ATTR_RO(objs_per_slab);

static ssize_t order_store(struct kmem_cache *s,
				const char *buf, size_t length)
{
	unsigned long order;
	int err;

	err = kstrtoul(buf, 10, &order);
	if (err)
		return err;

	if (order > slub_max_order || order < slub_min_order)
		return -EINVAL;

	calculate_sizes(s, order);
	return length;
}

static ssize_t order_show(struct kmem_cache *s, char *buf)
{
	return sprintf(buf, "%d\n", oo_order(s->oo));
}
SLAB_ATTR(order);

static ssize_t min_partial_show(struct kmem_cache *s, char *buf)
{
	return sprintf(buf, "%lu\n", s->min_partial);
}

static ssize_t min_partial_store(struct kmem_cache *s, const char *buf,
				 size_t length)
{
	unsigned long min;
	int err;

	err = kstrtoul(buf, 10, &min);
	if (err)
		return err;

	set_min_partial(s, min);
	return length;
}
SLAB_ATTR(min_partial);

static ssize_t cpu_partial_show(struct kmem_cache *s, char *buf)
{
	return sprintf(buf, "%u\n", s->cpu_partial);
}

static ssize_t cpu_partial_store(struct kmem_cache *s, const char *buf,
				 size_t length)
{
	unsigned long objects;
	int err;

	err = kstrtoul(buf, 10, &objects);
	if (err)
		return err;
	if (objects && !kmem_cache_has_cpu_partial(s))
		return -EINVAL;

	s->cpu_partial = objects;
	flush_all(s);
	return length;
}
SLAB_ATTR(cpu_partial);

static ssize_t ctor_show(struct kmem_cache *s, char *buf)
{
	if (!s->ctor)
		return 0;
	return sprintf(buf, "%pS\n", s->ctor);
}
SLAB_ATTR_RO(ctor);

static ssize_t aliases_show(struct kmem_cache *s, char *buf)
{
	return sprintf(buf, "%d\n", s->refcount < 0 ? 0 : s->refcount - 1);
}
SLAB_ATTR_RO(aliases);

static ssize_t partial_show(struct kmem_cache *s, char *buf)
{
	return show_slab_objects(s, buf, SO_PARTIAL);
}
SLAB_ATTR_RO(partial);

static ssize_t cpu_slabs_show(struct kmem_cache *s, char *buf)
{
	return show_slab_objects(s, buf, SO_CPU);
}
SLAB_ATTR_RO(cpu_slabs);

static ssize_t objects_show(struct kmem_cache *s, char *buf)
{
	return show_slab_objects(s, buf, SO_ALL|SO_OBJECTS);
}
SLAB_ATTR_RO(objects);

static ssize_t objects_partial_show(struct kmem_cache *s, char *buf)
{
	return show_slab_objects(s, buf, SO_PARTIAL|SO_OBJECTS);
}
SLAB_ATTR_RO(objects_partial);

static ssize_t slabs_cpu_partial_show(struct kmem_cache *s, char *buf)
{
	int objects = 0;
	int pages = 0;
	int cpu;
	int len;

	for_each_online_cpu(cpu) {
		struct page *page = per_cpu_ptr(s->cpu_slab, cpu)->partial;

		if (page) {
			pages += page->pages;
			objects += page->pobjects;
		}
	}

	len = sprintf(buf, "%d(%d)", objects, pages);

#ifdef CONFIG_SMP
	for_each_online_cpu(cpu) {
		struct page *page = per_cpu_ptr(s->cpu_slab, cpu) ->partial;

		if (page && len < PAGE_SIZE - 20)
			len += sprintf(buf + len, " C%d=%d(%d)", cpu,
				page->pobjects, page->pages);
	}
#endif
	return len + sprintf(buf + len, "\n");
}
SLAB_ATTR_RO(slabs_cpu_partial);

static ssize_t reclaim_account_show(struct kmem_cache *s, char *buf)
{
	return sprintf(buf, "%d\n", !!(s->flags & SLAB_RECLAIM_ACCOUNT));
}

static ssize_t reclaim_account_store(struct kmem_cache *s,
				const char *buf, size_t length)
{
	s->flags &= ~SLAB_RECLAIM_ACCOUNT;
	if (buf[0] == '1')
		s->flags |= SLAB_RECLAIM_ACCOUNT;
	return length;
}
SLAB_ATTR(reclaim_account);

static ssize_t hwcache_align_show(struct kmem_cache *s, char *buf)
{
	return sprintf(buf, "%d\n", !!(s->flags & SLAB_HWCACHE_ALIGN));
}
SLAB_ATTR_RO(hwcache_align);

#ifdef CONFIG_ZONE_DMA
static ssize_t cache_dma_show(struct kmem_cache *s, char *buf)
{
	return sprintf(buf, "%d\n", !!(s->flags & SLAB_CACHE_DMA));
}
SLAB_ATTR_RO(cache_dma);
#endif

static ssize_t destroy_by_rcu_show(struct kmem_cache *s, char *buf)
{
	return sprintf(buf, "%d\n", !!(s->flags & SLAB_DESTROY_BY_RCU));
}
SLAB_ATTR_RO(destroy_by_rcu);

static ssize_t reserved_show(struct kmem_cache *s, char *buf)
{
	return sprintf(buf, "%d\n", s->reserved);
}
SLAB_ATTR_RO(reserved);

#ifdef CONFIG_SLUB_DEBUG
static ssize_t slabs_show(struct kmem_cache *s, char *buf)
{
	return show_slab_objects(s, buf, SO_ALL);
}
SLAB_ATTR_RO(slabs);

static ssize_t total_objects_show(struct kmem_cache *s, char *buf)
{
	return show_slab_objects(s, buf, SO_ALL|SO_TOTAL);
}
SLAB_ATTR_RO(total_objects);

static ssize_t quarantine_slabs_show(struct kmem_cache *s, char *buf)
{
	return show_slab_objects(s, buf, SO_QUARANTINE);
}
SLAB_ATTR_RO(quarantine_slabs);

static ssize_t quarantine_objects_show(struct kmem_cache *s, char *buf)
{
	return show_slab_objects(s, buf, SO_QUARANTINE|SO_OBJECTS);
}

static ssize_t quarantine_objects_store(struct kmem_cache *s,
				const char *buf, size_t length)
{
	if (buf[0] == '0')
		flush_quarantine(s);
	return length;
}
SLAB_ATTR(quarantine_objects);

static ssize_t quarantine_show(struct kmem_cache *s, char *buf)
{
	return sprintf(buf, "%d\n", !!(s->flags & SLAB_QUARANTINE));
}

static ssize_t quarantine_store(struct kmem_cache *s,
				const char *buf, size_t length)
{
	if (buf[0] == '1') {
		if (!(s->flags & SLAB_QUARANTINE)) {
			s->flags &= ~__CMPXCHG_DOUBLE;
			s->flags |= SLAB_QUARANTINE;
			flush_all(s); /* FIXME stil racy? */
			if (register_quarantine_shrinker(s)) {
				s->flags &= ~SLAB_QUARANTINE;
				flush_quarantine(s);
				return -ENOMEM;
			}
		}
	} else {
		if (s->flags & SLAB_QUARANTINE) {
			unregister_quarantine_shrinker(s);
			s->flags &= ~SLAB_QUARANTINE;
			/* FIXME race with deactivate_slab */
			flush_all(s);
			flush_quarantine(s);
		}
	}
	return length;
}
SLAB_ATTR(quarantine);

static ssize_t sanity_checks_show(struct kmem_cache *s, char *buf)
{
	return sprintf(buf, "%d\n", !!(s->flags & SLAB_DEBUG_FREE));
}

static ssize_t sanity_checks_store(struct kmem_cache *s,
				const char *buf, size_t length)
{
	s->flags &= ~SLAB_DEBUG_FREE;
	if (buf[0] == '1') {
		s->flags &= ~__CMPXCHG_DOUBLE;
		s->flags |= SLAB_DEBUG_FREE;
	}
	return length;
}
SLAB_ATTR(sanity_checks);

static ssize_t trace_show(struct kmem_cache *s, char *buf)
{
	return sprintf(buf, "%d\n", !!(s->flags & SLAB_TRACE));
}

static ssize_t trace_store(struct kmem_cache *s, const char *buf,
							size_t length)
{
	/*
	 * Tracing a merged cache is going to give confusing results
	 * as well as cause other issues like converting a mergeable
	 * cache into an umergeable one.
	 */
	if (s->refcount > 1)
		return -EINVAL;

	s->flags &= ~SLAB_TRACE;
	if (buf[0] == '1') {
		s->flags &= ~__CMPXCHG_DOUBLE;
		s->flags |= SLAB_TRACE;
	}
	return length;
}
SLAB_ATTR(trace);

static ssize_t red_zone_show(struct kmem_cache *s, char *buf)
{
	return sprintf(buf, "%d\n", !!(s->flags & SLAB_RED_ZONE));
}

static ssize_t red_zone_store(struct kmem_cache *s,
				const char *buf, size_t length)
{
	if (any_slab_objects(s))
		return -EBUSY;

	s->flags &= ~SLAB_RED_ZONE;
	if (buf[0] == '1') {
		s->flags &= ~__CMPXCHG_DOUBLE;
		s->flags |= SLAB_RED_ZONE;
	}
	calculate_sizes(s, -1);
	return length;
}
SLAB_ATTR(red_zone);

static ssize_t poison_show(struct kmem_cache *s, char *buf)
{
	return sprintf(buf, "%d\n", !!(s->flags & SLAB_POISON));
}

static ssize_t poison_store(struct kmem_cache *s,
				const char *buf, size_t length)
{
	if (any_slab_objects(s))
		return -EBUSY;

	s->flags &= ~SLAB_POISON;
	if (buf[0] == '1') {
		s->flags &= ~__CMPXCHG_DOUBLE;
		s->flags |= SLAB_POISON;
	}
	calculate_sizes(s, -1);
	return length;
}
SLAB_ATTR(poison);

static ssize_t store_user_show(struct kmem_cache *s, char *buf)
{
	return sprintf(buf, "%d\n", !!(s->flags & SLAB_STORE_USER));
}

static ssize_t store_user_store(struct kmem_cache *s,
				const char *buf, size_t length)
{
	if (any_slab_objects(s))
		return -EBUSY;

	s->flags &= ~SLAB_STORE_USER;
	if (buf[0] == '1') {
		s->flags &= ~__CMPXCHG_DOUBLE;
		s->flags |= SLAB_STORE_USER;
	}
	calculate_sizes(s, -1);
	return length;
}
SLAB_ATTR(store_user);

static ssize_t validate_show(struct kmem_cache *s, char *buf)
{
	return 0;
}

static ssize_t validate_store(struct kmem_cache *s,
			const char *buf, size_t length)
{
	int ret = -EINVAL;

	if (buf[0] == '1') {
		ret = validate_slab_cache(s);
		if (ret >= 0)
			ret = length;
	}
	return ret;
}
SLAB_ATTR(validate);

static ssize_t alloc_calls_show(struct kmem_cache *s, char *buf)
{
	if (!(s->flags & SLAB_STORE_USER))
		return -ENOSYS;
	return list_locations(s, buf, TRACK_ALLOC);
}
SLAB_ATTR_RO(alloc_calls);

static ssize_t free_calls_show(struct kmem_cache *s, char *buf)
{
	if (!(s->flags & SLAB_STORE_USER))
		return -ENOSYS;
	return list_locations(s, buf, TRACK_FREE);
}
SLAB_ATTR_RO(free_calls);
#endif /* CONFIG_SLUB_DEBUG */

#ifdef CONFIG_FAILSLAB
static ssize_t failslab_show(struct kmem_cache *s, char *buf)
{
	return sprintf(buf, "%d\n", !!(s->flags & SLAB_FAILSLAB));
}

static ssize_t failslab_store(struct kmem_cache *s, const char *buf,
							size_t length)
{
	if (s->refcount > 1)
		return -EINVAL;

	s->flags &= ~SLAB_FAILSLAB;
	if (buf[0] == '1')
		s->flags |= SLAB_FAILSLAB;
	return length;
}
SLAB_ATTR(failslab);
#endif

static ssize_t shrink_show(struct kmem_cache *s, char *buf)
{
	return 0;
}

static ssize_t shrink_store(struct kmem_cache *s,
			const char *buf, size_t length)
{
	if (buf[0] == '1')
		kmem_cache_shrink(s);
	else
		return -EINVAL;
	return length;
}
SLAB_ATTR(shrink);

#ifdef CONFIG_NUMA
static ssize_t remote_node_defrag_ratio_show(struct kmem_cache *s, char *buf)
{
	return sprintf(buf, "%d\n", s->remote_node_defrag_ratio / 10);
}

static ssize_t remote_node_defrag_ratio_store(struct kmem_cache *s,
				const char *buf, size_t length)
{
	unsigned long ratio;
	int err;

	err = kstrtoul(buf, 10, &ratio);
	if (err)
		return err;

	if (ratio <= 100)
		s->remote_node_defrag_ratio = ratio * 10;

	return length;
}
SLAB_ATTR(remote_node_defrag_ratio);
#endif

#ifdef CONFIG_SLUB_STATS
static int show_stat(struct kmem_cache *s, char *buf, enum stat_item si)
{
	unsigned long sum  = 0;
	int cpu;
	int len;
	int *data = kmalloc(nr_cpu_ids * sizeof(int), GFP_KERNEL);

	if (!data)
		return -ENOMEM;

	for_each_online_cpu(cpu) {
		unsigned x = per_cpu_ptr(s->cpu_slab, cpu)->stat[si];

		data[cpu] = x;
		sum += x;
	}

	len = sprintf(buf, "%lu", sum);

#ifdef CONFIG_SMP
	for_each_online_cpu(cpu) {
		if (data[cpu] && len < PAGE_SIZE - 20)
			len += sprintf(buf + len, " C%d=%u", cpu, data[cpu]);
	}
#endif
	kfree(data);
	return len + sprintf(buf + len, "\n");
}

static void clear_stat(struct kmem_cache *s, enum stat_item si)
{
	int cpu;

	for_each_online_cpu(cpu)
		per_cpu_ptr(s->cpu_slab, cpu)->stat[si] = 0;
}

#define STAT_ATTR(si, text) 					\
static ssize_t text##_show(struct kmem_cache *s, char *buf)	\
{								\
	return show_stat(s, buf, si);				\
}								\
static ssize_t text##_store(struct kmem_cache *s,		\
				const char *buf, size_t length)	\
{								\
	if (buf[0] != '0')					\
		return -EINVAL;					\
	clear_stat(s, si);					\
	return length;						\
}								\
SLAB_ATTR(text);						\

STAT_ATTR(ALLOC_FASTPATH, alloc_fastpath);
STAT_ATTR(ALLOC_SLOWPATH, alloc_slowpath);
STAT_ATTR(FREE_FASTPATH, free_fastpath);
STAT_ATTR(FREE_SLOWPATH, free_slowpath);
STAT_ATTR(FREE_FROZEN, free_frozen);
STAT_ATTR(FREE_ADD_PARTIAL, free_add_partial);
STAT_ATTR(FREE_REMOVE_PARTIAL, free_remove_partial);
STAT_ATTR(ALLOC_FROM_PARTIAL, alloc_from_partial);
STAT_ATTR(ALLOC_SLAB, alloc_slab);
STAT_ATTR(ALLOC_REFILL, alloc_refill);
STAT_ATTR(ALLOC_NODE_MISMATCH, alloc_node_mismatch);
STAT_ATTR(FREE_SLAB, free_slab);
STAT_ATTR(CPUSLAB_FLUSH, cpuslab_flush);
STAT_ATTR(DEACTIVATE_FULL, deactivate_full);
STAT_ATTR(DEACTIVATE_EMPTY, deactivate_empty);
STAT_ATTR(DEACTIVATE_TO_HEAD, deactivate_to_head);
STAT_ATTR(DEACTIVATE_TO_TAIL, deactivate_to_tail);
STAT_ATTR(DEACTIVATE_REMOTE_FREES, deactivate_remote_frees);
STAT_ATTR(DEACTIVATE_BYPASS, deactivate_bypass);
STAT_ATTR(ORDER_FALLBACK, order_fallback);
STAT_ATTR(CMPXCHG_DOUBLE_CPU_FAIL, cmpxchg_double_cpu_fail);
STAT_ATTR(CMPXCHG_DOUBLE_FAIL, cmpxchg_double_fail);
STAT_ATTR(CPU_PARTIAL_ALLOC, cpu_partial_alloc);
STAT_ATTR(CPU_PARTIAL_FREE, cpu_partial_free);
STAT_ATTR(CPU_PARTIAL_NODE, cpu_partial_node);
STAT_ATTR(CPU_PARTIAL_DRAIN, cpu_partial_drain);
STAT_ATTR(QUARANTINE_BREACH, quarantine_breach);
#endif

static struct attribute *slab_attrs[] = {
	&slab_size_attr.attr,
	&object_size_attr.attr,
	&objs_per_slab_attr.attr,
	&order_attr.attr,
	&min_partial_attr.attr,
	&cpu_partial_attr.attr,
	&objects_attr.attr,
	&objects_partial_attr.attr,
	&partial_attr.attr,
	&cpu_slabs_attr.attr,
	&ctor_attr.attr,
	&aliases_attr.attr,
	&align_attr.attr,
	&hwcache_align_attr.attr,
	&reclaim_account_attr.attr,
	&destroy_by_rcu_attr.attr,
	&shrink_attr.attr,
	&reserved_attr.attr,
	&slabs_cpu_partial_attr.attr,
#ifdef CONFIG_SLUB_DEBUG
	&total_objects_attr.attr,
	&slabs_attr.attr,
	&sanity_checks_attr.attr,
	&trace_attr.attr,
	&red_zone_attr.attr,
	&poison_attr.attr,
	&store_user_attr.attr,
	&validate_attr.attr,
	&alloc_calls_attr.attr,
	&free_calls_attr.attr,
	&quarantine_attr.attr,
	&quarantine_slabs_attr.attr,
	&quarantine_objects_attr.attr,
#endif
#ifdef CONFIG_ZONE_DMA
	&cache_dma_attr.attr,
#endif
#ifdef CONFIG_NUMA
	&remote_node_defrag_ratio_attr.attr,
#endif
#ifdef CONFIG_SLUB_STATS
	&alloc_fastpath_attr.attr,
	&alloc_slowpath_attr.attr,
	&free_fastpath_attr.attr,
	&free_slowpath_attr.attr,
	&free_frozen_attr.attr,
	&free_add_partial_attr.attr,
	&free_remove_partial_attr.attr,
	&alloc_from_partial_attr.attr,
	&alloc_slab_attr.attr,
	&alloc_refill_attr.attr,
	&alloc_node_mismatch_attr.attr,
	&free_slab_attr.attr,
	&cpuslab_flush_attr.attr,
	&deactivate_full_attr.attr,
	&deactivate_empty_attr.attr,
	&deactivate_to_head_attr.attr,
	&deactivate_to_tail_attr.attr,
	&deactivate_remote_frees_attr.attr,
	&deactivate_bypass_attr.attr,
	&order_fallback_attr.attr,
	&cmpxchg_double_fail_attr.attr,
	&cmpxchg_double_cpu_fail_attr.attr,
	&cpu_partial_alloc_attr.attr,
	&cpu_partial_free_attr.attr,
	&cpu_partial_node_attr.attr,
	&cpu_partial_drain_attr.attr,
	&quarantine_breach_attr.attr,
#endif
#ifdef CONFIG_FAILSLAB
	&failslab_attr.attr,
#endif

	NULL
};

static struct attribute_group slab_attr_group = {
	.attrs = slab_attrs,
};

static ssize_t slab_attr_show(struct kobject *kobj,
				struct attribute *attr,
				char *buf)
{
	struct slab_attribute *attribute;
	struct kmem_cache *s;
	int err;

	attribute = to_slab_attr(attr);
	s = to_slab(kobj);

	if (!attribute->show)
		return -EIO;

	err = attribute->show(s, buf);

	return err;
}

static ssize_t slab_attr_store(struct kobject *kobj,
				struct attribute *attr,
				const char *buf, size_t len)
{
	struct slab_attribute *attribute;
	struct kmem_cache *s;
	int err;

	attribute = to_slab_attr(attr);
	s = to_slab(kobj);

	if (!attribute->store)
		return -EIO;

	err = attribute->store(s, buf, len);
#ifdef CONFIG_MEMCG_KMEM
	if (slab_state >= FULL && err >= 0 && is_root_cache(s)) {
		struct kmem_cache *c;

		mutex_lock(&slab_mutex);
		if (s->max_attr_size < len)
			s->max_attr_size = len;

		/*
		 * This is a best effort propagation, so this function's return
		 * value will be determined by the parent cache only. This is
		 * basically because not all attributes will have a well
		 * defined semantics for rollbacks - most of the actions will
		 * have permanent effects.
		 *
		 * Returning the error value of any of the children that fail
		 * is not 100 % defined, in the sense that users seeing the
		 * error code won't be able to know anything about the state of
		 * the cache.
		 *
		 * Only returning the error code for the parent cache at least
		 * has well defined semantics. The cache being written to
		 * directly either failed or succeeded, in which case we loop
		 * through the descendants with best-effort propagation.
		 */
		for_each_memcg_cache(c, s)
			attribute->store(c, buf, len);
		mutex_unlock(&slab_mutex);
	}
#endif
	return err;
}

static void memcg_propagate_slab_attrs(struct kmem_cache *s)
{
#ifdef CONFIG_MEMCG_KMEM
	int i;
	char *buffer = NULL;
	struct kmem_cache *root_cache;

	if (is_root_cache(s))
		return;

	root_cache = s->memcg_params.root_cache;

	/*
	 * This mean this cache had no attribute written. Therefore, no point
	 * in copying default values around
	 */
	if (!root_cache->max_attr_size)
		return;

	for (i = 0; i < ARRAY_SIZE(slab_attrs); i++) {
		char mbuf[64];
		char *buf;
		struct slab_attribute *attr = to_slab_attr(slab_attrs[i]);

		if (!attr || !attr->store || !attr->show)
			continue;

		/*
		 * It is really bad that we have to allocate here, so we will
		 * do it only as a fallback. If we actually allocate, though,
		 * we can just use the allocated buffer until the end.
		 *
		 * Most of the slub attributes will tend to be very small in
		 * size, but sysfs allows buffers up to a page, so they can
		 * theoretically happen.
		 */
		if (buffer)
			buf = buffer;
		else if (root_cache->max_attr_size < ARRAY_SIZE(mbuf))
			buf = mbuf;
		else {
			buffer = (char *) get_zeroed_page(GFP_KERNEL);
			if (WARN_ON(!buffer))
				continue;
			buf = buffer;
		}

		attr->show(root_cache, buf);
		attr->store(s, buf, strlen(buf));
	}

	if (buffer)
		free_page((unsigned long)buffer);
#endif
}

static void kmem_cache_release(struct kobject *k)
{
	slab_kmem_cache_release(to_slab(k));
}

static const struct sysfs_ops slab_sysfs_ops = {
	.show = slab_attr_show,
	.store = slab_attr_store,
};

static struct kobj_type slab_ktype = {
	.sysfs_ops = &slab_sysfs_ops,
	.release = kmem_cache_release,
};

static int uevent_filter(struct kset *kset, struct kobject *kobj)
{
	struct kobj_type *ktype = get_ktype(kobj);

	if (ktype == &slab_ktype)
		return 1;
	return 0;
}

static const struct kset_uevent_ops slab_uevent_ops = {
	.filter = uevent_filter,
};

static struct kset *slab_kset;

static inline struct kset *cache_kset(struct kmem_cache *s)
{
#ifdef CONFIG_MEMCG_KMEM
	if (!is_root_cache(s))
		return s->memcg_params.root_cache->memcg_kset;
#endif
	return slab_kset;
}

#define ID_STR_LENGTH 64

/* Create a unique string id for a slab cache:
 *
 * Format	:[flags-]size
 */
static char *create_unique_id(struct kmem_cache *s)
{
	char *name = kmalloc(ID_STR_LENGTH, GFP_KERNEL);
	char *p = name;

	BUG_ON(!name);

	*p++ = ':';
	/*
	 * First flags affecting slabcache operations. We will only
	 * get here for aliasable slabs so we do not need to support
	 * too many flags. The flags here must cover all flags that
	 * are matched during merging to guarantee that the id is
	 * unique.
	 */
	if (s->flags & SLAB_CACHE_DMA)
		*p++ = 'd';
	if (s->flags & SLAB_RECLAIM_ACCOUNT)
		*p++ = 'a';
	if (s->flags & SLAB_DEBUG_FREE)
		*p++ = 'F';
	if (!(s->flags & SLAB_NOTRACK))
		*p++ = 't';
	if (p != name + 1)
		*p++ = '-';
	p += sprintf(p, "%07d", s->size);

	BUG_ON(p > name + ID_STR_LENGTH - 1);
	return name;
}

static int sysfs_slab_add(struct kmem_cache *s)
{
	int err;
	const char *name;
	int unmergeable = slab_unmergeable(s);

	if (unmergeable) {
		/*
		 * Slabcache can never be merged so we can use the name proper.
		 * This is typically the case for debug situations. In that
		 * case we can catch duplicate names easily.
		 */
		sysfs_remove_link(&slab_kset->kobj, s->name);
		name = s->name;
	} else {
		/*
		 * Create a unique name for the slab as a target
		 * for the symlinks.
		 */
		name = create_unique_id(s);
	}

	s->kobj.kset = cache_kset(s);
	err = kobject_init_and_add(&s->kobj, &slab_ktype, NULL, "%s", name);
	if (err)
		goto out_put_kobj;

	err = sysfs_create_group(&s->kobj, &slab_attr_group);
	if (err)
		goto out_del_kobj;

#ifdef CONFIG_MEMCG_KMEM
	if (is_root_cache(s)) {
		s->memcg_kset = kset_create_and_add("cgroup", NULL, &s->kobj);
		if (!s->memcg_kset) {
			err = -ENOMEM;
			goto out_del_kobj;
		}
	}
#endif

	kobject_uevent(&s->kobj, KOBJ_ADD);
	if (!unmergeable) {
		/* Setup first alias */
		sysfs_slab_alias(s, s->name);
	}
out:
	if (!unmergeable)
		kfree(name);
	return err;
out_del_kobj:
	kobject_del(&s->kobj);
out_put_kobj:
	kobject_put(&s->kobj);
	goto out;
}

void sysfs_slab_remove(struct kmem_cache *s)
{
	if (slab_state < FULL)
		/*
		 * Sysfs has not been setup yet so no need to remove the
		 * cache from sysfs.
		 */
		return;

#ifdef CONFIG_MEMCG_KMEM
	kset_unregister(s->memcg_kset);
#endif
	kobject_uevent(&s->kobj, KOBJ_REMOVE);
	kobject_del(&s->kobj);
	kobject_put(&s->kobj);
}

/*
 * Need to buffer aliases during bootup until sysfs becomes
 * available lest we lose that information.
 */
struct saved_alias {
	struct kmem_cache *s;
	const char *name;
	struct saved_alias *next;
};

static struct saved_alias *alias_list;

static int sysfs_slab_alias(struct kmem_cache *s, const char *name)
{
	struct saved_alias *al;

	if (slab_state == FULL) {
		/*
		 * If we have a leftover link then remove it.
		 */
		sysfs_remove_link(&slab_kset->kobj, name);
		return sysfs_create_link(&slab_kset->kobj, &s->kobj, name);
	}

	al = kmalloc(sizeof(struct saved_alias), GFP_KERNEL);
	if (!al)
		return -ENOMEM;

	al->s = s;
	al->name = name;
	al->next = alias_list;
	alias_list = al;
	return 0;
}

static int __init slab_sysfs_init(void)
{
	struct kmem_cache *s;
	int err;

	mutex_lock(&slab_mutex);

	slab_kset = kset_create_and_add("slab", &slab_uevent_ops, kernel_kobj);
	if (!slab_kset) {
		mutex_unlock(&slab_mutex);
		pr_err("Cannot register slab subsystem.\n");
		return -ENOSYS;
	}

	slab_state = FULL;

	list_for_each_entry(s, &slab_caches, list) {
		err = sysfs_slab_add(s);
		if (err)
			pr_err("SLUB: Unable to add boot slab %s to sysfs\n",
			       s->name);

		err = register_quarantine_shrinker(s);
		if (err)
			pr_err("SLUB: Unable to register quarantine shrinker %s",
			       s->name);
	}

	while (alias_list) {
		struct saved_alias *al = alias_list;

		alias_list = alias_list->next;
		err = sysfs_slab_alias(al->s, al->name);
		if (err)
			pr_err("SLUB: Unable to add boot slab alias %s to sysfs\n",
			       al->name);
		kfree(al);
	}

	mutex_unlock(&slab_mutex);
	resiliency_test();
	return 0;
}

__initcall(slab_sysfs_init);
#endif /* CONFIG_SYSFS */

/*
 * The /proc/slabinfo ABI
 */
#ifdef CONFIG_SLABINFO
void get_slabinfo(struct kmem_cache *s, struct slabinfo *sinfo)
{
	unsigned long nr_slabs = 0;
	unsigned long nr_objs = 0;
	unsigned long nr_free = 0;
	int node;
	struct kmem_cache_node *n;

	for_each_kmem_cache_node(s, node, n) {
		nr_slabs += node_nr_slabs(n);
		nr_objs += node_nr_objs(n);
		nr_free += count_partial(n, count_free);
	}

	sinfo->active_objs = nr_objs - nr_free;
	sinfo->num_objs = nr_objs;
	sinfo->active_slabs = nr_slabs;
	sinfo->num_slabs = nr_slabs;
	sinfo->objects_per_slab = oo_objects(s->oo);
	sinfo->cache_order = oo_order(s->oo);
}

void slabinfo_show_stats(struct seq_file *m, struct kmem_cache *s)
{
}

ssize_t slabinfo_write(struct file *file, const char __user *buffer,
		       size_t count, loff_t *ppos)
{
	return -EIO;
}
#endif /* CONFIG_SLABINFO */<|MERGE_RESOLUTION|>--- conflicted
+++ resolved
@@ -471,16 +471,6 @@
 static char *slub_debug_slabs;
 static int disable_higher_order_debug;
 
-static inline void metadata_access_enable(void)
-{
-	kasan_disable_local();
-}
-
-static inline void metadata_access_disable(void)
-{
-	kasan_enable_local();
-}
-
 /*
  * slub is about to manipulate internal object metadata.  This memory lies
  * outside the range of the allocated object, so accessing it would normally
@@ -1544,10 +1534,6 @@
 	flags &= gfp_allowed_mask;
 	kmemcheck_slab_alloc(s, flags, object, slab_ksize(s));
 	kmemleak_alloc_recursive(object, s->object_size, 1, s->flags, flags);
-<<<<<<< HEAD
-=======
-	memcg_kmem_put_cache(s);
->>>>>>> c5861658
 	kasan_slab_alloc(s, object);
 }
 
