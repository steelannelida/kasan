--- conflicted
+++ resolved
@@ -1544,10 +1544,6 @@
 	flags &= gfp_allowed_mask;
 	kmemcheck_slab_alloc(s, flags, object, slab_ksize(s));
 	kmemleak_alloc_recursive(object, s->object_size, 1, s->flags, flags);
-<<<<<<< HEAD
-=======
-	memcg_kmem_put_cache(s);
->>>>>>> c5861658
 	kasan_slab_alloc(s, object);
 }
 
