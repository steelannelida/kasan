--- conflicted
+++ resolved
@@ -2,11 +2,6 @@
 #define __MM_KASAN_KASAN_H
 
 #include <linux/kasan.h>
-<<<<<<< HEAD
-#include <linux/compiler.h>
-#include <linux/list.h>
-#include <linux/gfp.h>
-=======
 
 #define KASAN_SHADOW_SCALE_SIZE (1UL << KASAN_SHADOW_SCALE_SHIFT)
 #define KASAN_SHADOW_MASK       (KASAN_SHADOW_SCALE_SIZE - 1)
@@ -17,7 +12,6 @@
 #define KASAN_KMALLOC_REDZONE   0xFC  /* redzone inside slub object */
 #define KASAN_KMALLOC_FREE      0xFB  /* object was freed (kmem_cache_free/kfree) */
 #define KASAN_GLOBAL_REDZONE    0xFA  /* redzone for global variable */
->>>>>>> 11c8a4cc
 
 /*
  * Stack redzone shadow values
@@ -51,14 +45,8 @@
 /* The layout of struct dictated by compiler */
 struct kasan_global {
 	const void *beg;		/* Address of the beginning of the global variable. */
-<<<<<<< HEAD
-	size_t size;			/* Initial size of the global variable. */
-	size_t size_with_redzone;	/* Size of the variable + size of the
-					   red zone. 32 bytes aligned */
-=======
 	size_t size;			/* Size of the global variable. */
 	size_t size_with_redzone;	/* Size of the variable + size of the red zone. 32 bytes aligned */
->>>>>>> 11c8a4cc
 	const void *name;
 	const void *module_name;	/* Name of the module where the global variable is declared. */
 	unsigned long has_dynamic_init;	/* This needed for C++ */
@@ -67,7 +55,6 @@
 #endif
 };
 
-<<<<<<< HEAD
 /**************************
  * Structures to keep alloc and free tracks *
  ********************************************/
@@ -105,12 +92,8 @@
 struct kasan_alloc *get_alloc_info(struct kmem_cache *cache, void *object);
 struct kasan_free *get_free_info(struct kmem_cache *cache, void *object);
 
-void kasan_report_error(struct access_info *info);
-void kasan_report_user_access(struct access_info *info);
-=======
 void kasan_report_error(struct kasan_access_info *info);
 void kasan_report_user_access(struct kasan_access_info *info);
->>>>>>> 11c8a4cc
 
 static inline const void *kasan_shadow_to_mem(const void *shadow_addr)
 {
@@ -123,22 +106,8 @@
 	return !current->kasan_depth;
 }
 
-<<<<<<< HEAD
-static __always_inline void kasan_report(unsigned long addr,
-					size_t size,
-					bool is_write)
-{
-	struct access_info info;
-
-	if (likely(!kasan_enabled()))
-		return;
-
-	info.access_addr = addr;
-	info.access_size = size;
-	info.is_write = is_write;
-	info.ip = _RET_IP_;
-	kasan_report_error(&info);
-}
+void kasan_report(unsigned long addr, size_t size,
+		bool is_write, unsigned long ip);
 
 /*
  * API for stack depot *
@@ -153,9 +122,4 @@
 void quarantine_flush(void);
 void quarantine_remove_cache(struct kmem_cache *cache);
 
-=======
-void kasan_report(unsigned long addr, size_t size,
-		bool is_write, unsigned long ip);
->>>>>>> 11c8a4cc
-
 #endif