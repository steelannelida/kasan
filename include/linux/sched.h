#ifndef _LINUX_SCHED_H
#define _LINUX_SCHED_H

#include <uapi/linux/sched.h>

#include <linux/sched/prio.h>


struct sched_param {
	int sched_priority;
};

#include <asm/param.h>	/* for HZ */

#include <linux/capability.h>
#include <linux/threads.h>
#include <linux/kernel.h>
#include <linux/types.h>
#include <linux/timex.h>
#include <linux/jiffies.h>
#include <linux/plist.h>
#include <linux/rbtree.h>
#include <linux/thread_info.h>
#include <linux/cpumask.h>
#include <linux/errno.h>
#include <linux/nodemask.h>
#include <linux/mm_types.h>
#include <linux/preempt_mask.h>

#include <asm/page.h>
#include <asm/ptrace.h>
#include <linux/cputime.h>

#include <linux/smp.h>
#include <linux/sem.h>
#include <linux/shm.h>
#include <linux/signal.h>
#include <linux/compiler.h>
#include <linux/completion.h>
#include <linux/pid.h>
#include <linux/percpu.h>
#include <linux/topology.h>
#include <linux/proportions.h>
#include <linux/seccomp.h>
#include <linux/rcupdate.h>
#include <linux/rculist.h>
#include <linux/rtmutex.h>

#include <linux/time.h>
#include <linux/param.h>
#include <linux/resource.h>
#include <linux/timer.h>
#include <linux/hrtimer.h>
#include <linux/task_io_accounting.h>
#include <linux/latencytop.h>
#include <linux/cred.h>
#include <linux/llist.h>
#include <linux/uidgid.h>
#include <linux/gfp.h>
#include <linux/magic.h>

#include <asm/processor.h>

#define SCHED_ATTR_SIZE_VER0	48	/* sizeof first published struct */

/*
 * Extended scheduling parameters data structure.
 *
 * This is needed because the original struct sched_param can not be
 * altered without introducing ABI issues with legacy applications
 * (e.g., in sched_getparam()).
 *
 * However, the possibility of specifying more than just a priority for
 * the tasks may be useful for a wide variety of application fields, e.g.,
 * multimedia, streaming, automation and control, and many others.
 *
 * This variant (sched_attr) is meant at describing a so-called
 * sporadic time-constrained task. In such model a task is specified by:
 *  - the activation period or minimum instance inter-arrival time;
 *  - the maximum (or average, depending on the actual scheduling
 *    discipline) computation time of all instances, a.k.a. runtime;
 *  - the deadline (relative to the actual activation time) of each
 *    instance.
 * Very briefly, a periodic (sporadic) task asks for the execution of
 * some specific computation --which is typically called an instance--
 * (at most) every period. Moreover, each instance typically lasts no more
 * than the runtime and must be completed by time instant t equal to
 * the instance activation time + the deadline.
 *
 * This is reflected by the actual fields of the sched_attr structure:
 *
 *  @size		size of the structure, for fwd/bwd compat.
 *
 *  @sched_policy	task's scheduling policy
 *  @sched_flags	for customizing the scheduler behaviour
 *  @sched_nice		task's nice value      (SCHED_NORMAL/BATCH)
 *  @sched_priority	task's static priority (SCHED_FIFO/RR)
 *  @sched_deadline	representative of the task's deadline
 *  @sched_runtime	representative of the task's runtime
 *  @sched_period	representative of the task's period
 *
 * Given this task model, there are a multiplicity of scheduling algorithms
 * and policies, that can be used to ensure all the tasks will make their
 * timing constraints.
 *
 * As of now, the SCHED_DEADLINE policy (sched_dl scheduling class) is the
 * only user of this new interface. More information about the algorithm
 * available in the scheduling class file or in Documentation/.
 */
struct sched_attr {
	u32 size;

	u32 sched_policy;
	u64 sched_flags;

	/* SCHED_NORMAL, SCHED_BATCH */
	s32 sched_nice;

	/* SCHED_FIFO, SCHED_RR */
	u32 sched_priority;

	/* SCHED_DEADLINE */
	u64 sched_runtime;
	u64 sched_deadline;
	u64 sched_period;
};

struct exec_domain;
struct futex_pi_state;
struct robust_list_head;
struct bio_list;
struct fs_struct;
struct perf_event_context;
struct blk_plug;
struct filename;

#define VMACACHE_BITS 2
#define VMACACHE_SIZE (1U << VMACACHE_BITS)
#define VMACACHE_MASK (VMACACHE_SIZE - 1)

/*
 * These are the constant used to fake the fixed-point load-average
 * counting. Some notes:
 *  - 11 bit fractions expand to 22 bits by the multiplies: this gives
 *    a load-average precision of 10 bits integer + 11 bits fractional
 *  - if you want to count load-averages more often, you need more
 *    precision, or rounding will get you. With 2-second counting freq,
 *    the EXP_n values would be 1981, 2034 and 2043 if still using only
 *    11 bit fractions.
 */
extern unsigned long avenrun[];		/* Load averages */
extern void get_avenrun(unsigned long *loads, unsigned long offset, int shift);

#define FSHIFT		11		/* nr of bits of precision */
#define FIXED_1		(1<<FSHIFT)	/* 1.0 as fixed-point */
#define LOAD_FREQ	(5*HZ+1)	/* 5 sec intervals */
#define EXP_1		1884		/* 1/exp(5sec/1min) as fixed-point */
#define EXP_5		2014		/* 1/exp(5sec/5min) */
#define EXP_15		2037		/* 1/exp(5sec/15min) */

#define CALC_LOAD(load,exp,n) \
	load *= exp; \
	load += n*(FIXED_1-exp); \
	load >>= FSHIFT;

extern unsigned long total_forks;
extern int nr_threads;
DECLARE_PER_CPU(unsigned long, process_counts);
extern int nr_processes(void);
extern unsigned long nr_running(void);
extern bool single_task_running(void);
extern unsigned long nr_iowait(void);
extern unsigned long nr_iowait_cpu(int cpu);
extern void get_iowait_load(unsigned long *nr_waiters, unsigned long *load);

extern void calc_global_load(unsigned long ticks);
extern void update_cpu_load_nohz(void);

extern unsigned long get_parent_ip(unsigned long addr);

extern void dump_cpu_task(int cpu);

struct seq_file;
struct cfs_rq;
struct task_group;
#ifdef CONFIG_SCHED_DEBUG
extern void proc_sched_show_task(struct task_struct *p, struct seq_file *m);
extern void proc_sched_set_task(struct task_struct *p);
extern void
print_cfs_rq(struct seq_file *m, int cpu, struct cfs_rq *cfs_rq);
#endif

/*
 * Task state bitmask. NOTE! These bits are also
 * encoded in fs/proc/array.c: get_task_state().
 *
 * We have two separate sets of flags: task->state
 * is about runnability, while task->exit_state are
 * about the task exiting. Confusing, but this way
 * modifying one set can't modify the other one by
 * mistake.
 */
#define TASK_RUNNING		0
#define TASK_INTERRUPTIBLE	1
#define TASK_UNINTERRUPTIBLE	2
#define __TASK_STOPPED		4
#define __TASK_TRACED		8
/* in tsk->exit_state */
#define EXIT_DEAD		16
#define EXIT_ZOMBIE		32
#define EXIT_TRACE		(EXIT_ZOMBIE | EXIT_DEAD)
/* in tsk->state again */
#define TASK_DEAD		64
#define TASK_WAKEKILL		128
#define TASK_WAKING		256
#define TASK_PARKED		512
#define TASK_STATE_MAX		1024

#define TASK_STATE_TO_CHAR_STR "RSDTtXZxKWP"

extern char ___assert_task_state[1 - 2*!!(
		sizeof(TASK_STATE_TO_CHAR_STR)-1 != ilog2(TASK_STATE_MAX)+1)];

/* Convenience macros for the sake of set_task_state */
#define TASK_KILLABLE		(TASK_WAKEKILL | TASK_UNINTERRUPTIBLE)
#define TASK_STOPPED		(TASK_WAKEKILL | __TASK_STOPPED)
#define TASK_TRACED		(TASK_WAKEKILL | __TASK_TRACED)

/* Convenience macros for the sake of wake_up */
#define TASK_NORMAL		(TASK_INTERRUPTIBLE | TASK_UNINTERRUPTIBLE)
#define TASK_ALL		(TASK_NORMAL | __TASK_STOPPED | __TASK_TRACED)

/* get_task_state() */
#define TASK_REPORT		(TASK_RUNNING | TASK_INTERRUPTIBLE | \
				 TASK_UNINTERRUPTIBLE | __TASK_STOPPED | \
				 __TASK_TRACED | EXIT_ZOMBIE | EXIT_DEAD)

#define task_is_traced(task)	((task->state & __TASK_TRACED) != 0)
#define task_is_stopped(task)	((task->state & __TASK_STOPPED) != 0)
#define task_is_stopped_or_traced(task)	\
			((task->state & (__TASK_STOPPED | __TASK_TRACED)) != 0)
#define task_contributes_to_load(task)	\
				((task->state & TASK_UNINTERRUPTIBLE) != 0 && \
				 (task->flags & PF_FROZEN) == 0)

#ifdef CONFIG_DEBUG_ATOMIC_SLEEP

#define __set_task_state(tsk, state_value)			\
	do {							\
		(tsk)->task_state_change = _THIS_IP_;		\
		(tsk)->state = (state_value);			\
	} while (0)
#define set_task_state(tsk, state_value)			\
	do {							\
		(tsk)->task_state_change = _THIS_IP_;		\
		set_mb((tsk)->state, (state_value));		\
	} while (0)

/*
 * set_current_state() includes a barrier so that the write of current->state
 * is correctly serialised wrt the caller's subsequent test of whether to
 * actually sleep:
 *
 *	set_current_state(TASK_UNINTERRUPTIBLE);
 *	if (do_i_need_to_sleep())
 *		schedule();
 *
 * If the caller does not need such serialisation then use __set_current_state()
 */
#define __set_current_state(state_value)			\
	do {							\
		current->task_state_change = _THIS_IP_;		\
		current->state = (state_value);			\
	} while (0)
#define set_current_state(state_value)				\
	do {							\
		current->task_state_change = _THIS_IP_;		\
		set_mb(current->state, (state_value));		\
	} while (0)

#else

#define __set_task_state(tsk, state_value)		\
	do { (tsk)->state = (state_value); } while (0)
#define set_task_state(tsk, state_value)		\
	set_mb((tsk)->state, (state_value))

/*
 * set_current_state() includes a barrier so that the write of current->state
 * is correctly serialised wrt the caller's subsequent test of whether to
 * actually sleep:
 *
 *	set_current_state(TASK_UNINTERRUPTIBLE);
 *	if (do_i_need_to_sleep())
 *		schedule();
 *
 * If the caller does not need such serialisation then use __set_current_state()
 */
#define __set_current_state(state_value)		\
	do { current->state = (state_value); } while (0)
#define set_current_state(state_value)			\
	set_mb(current->state, (state_value))

#endif

/* Task command name length */
#define TASK_COMM_LEN 16

#include <linux/spinlock.h>

/*
 * This serializes "schedule()" and also protects
 * the run-queue from deletions/modifications (but
 * _adding_ to the beginning of the run-queue has
 * a separate lock).
 */
extern rwlock_t tasklist_lock;
extern spinlock_t mmlist_lock;

struct task_struct;

#ifdef CONFIG_PROVE_RCU
extern int lockdep_tasklist_lock_is_held(void);
#endif /* #ifdef CONFIG_PROVE_RCU */

extern void sched_init(void);
extern void sched_init_smp(void);
extern asmlinkage void schedule_tail(struct task_struct *prev);
extern void init_idle(struct task_struct *idle, int cpu);
extern void init_idle_bootup_task(struct task_struct *idle);

extern int runqueue_is_locked(int cpu);

#if defined(CONFIG_SMP) && defined(CONFIG_NO_HZ_COMMON)
extern void nohz_balance_enter_idle(int cpu);
extern void set_cpu_sd_state_idle(void);
extern int get_nohz_timer_target(int pinned);
#else
static inline void nohz_balance_enter_idle(int cpu) { }
static inline void set_cpu_sd_state_idle(void) { }
static inline int get_nohz_timer_target(int pinned)
{
	return smp_processor_id();
}
#endif

/*
 * Only dump TASK_* tasks. (0 for all tasks)
 */
extern void show_state_filter(unsigned long state_filter);

static inline void show_state(void)
{
	show_state_filter(0);
}

extern void show_regs(struct pt_regs *);

/*
 * TASK is a pointer to the task whose backtrace we want to see (or NULL for current
 * task), SP is the stack pointer of the first frame that should be shown in the back
 * trace (or NULL if the entire call-chain of the task should be shown).
 */
extern void show_stack(struct task_struct *task, unsigned long *sp);

extern void cpu_init (void);
extern void trap_init(void);
extern void update_process_times(int user);
extern void scheduler_tick(void);

extern void sched_show_task(struct task_struct *p);

#ifdef CONFIG_LOCKUP_DETECTOR
extern void touch_softlockup_watchdog(void);
extern void touch_softlockup_watchdog_sync(void);
extern void touch_all_softlockup_watchdogs(void);
extern int proc_dowatchdog_thresh(struct ctl_table *table, int write,
				  void __user *buffer,
				  size_t *lenp, loff_t *ppos);
extern unsigned int  softlockup_panic;
void lockup_detector_init(void);
#else
static inline void touch_softlockup_watchdog(void)
{
}
static inline void touch_softlockup_watchdog_sync(void)
{
}
static inline void touch_all_softlockup_watchdogs(void)
{
}
static inline void lockup_detector_init(void)
{
}
#endif

#ifdef CONFIG_DETECT_HUNG_TASK
void reset_hung_task_detector(void);
#else
static inline void reset_hung_task_detector(void)
{
}
#endif

/* Attach to any functions which should be ignored in wchan output. */
#define __sched		__attribute__((__section__(".sched.text")))

/* Linker adds these: start and end of __sched functions */
extern char __sched_text_start[], __sched_text_end[];

/* Is this address in the __sched functions? */
extern int in_sched_functions(unsigned long addr);

#define	MAX_SCHEDULE_TIMEOUT	LONG_MAX
extern signed long schedule_timeout(signed long timeout);
extern signed long schedule_timeout_interruptible(signed long timeout);
extern signed long schedule_timeout_killable(signed long timeout);
extern signed long schedule_timeout_uninterruptible(signed long timeout);
asmlinkage void schedule(void);
extern void schedule_preempt_disabled(void);

extern long io_schedule_timeout(long timeout);

static inline void io_schedule(void)
{
	io_schedule_timeout(MAX_SCHEDULE_TIMEOUT);
}

struct nsproxy;
struct user_namespace;

#ifdef CONFIG_MMU
extern void arch_pick_mmap_layout(struct mm_struct *mm);
extern unsigned long
arch_get_unmapped_area(struct file *, unsigned long, unsigned long,
		       unsigned long, unsigned long);
extern unsigned long
arch_get_unmapped_area_topdown(struct file *filp, unsigned long addr,
			  unsigned long len, unsigned long pgoff,
			  unsigned long flags);
#else
static inline void arch_pick_mmap_layout(struct mm_struct *mm) {}
#endif

#define SUID_DUMP_DISABLE	0	/* No setuid dumping */
#define SUID_DUMP_USER		1	/* Dump as user of process */
#define SUID_DUMP_ROOT		2	/* Dump as root */

/* mm flags */

/* for SUID_DUMP_* above */
#define MMF_DUMPABLE_BITS 2
#define MMF_DUMPABLE_MASK ((1 << MMF_DUMPABLE_BITS) - 1)

extern void set_dumpable(struct mm_struct *mm, int value);
/*
 * This returns the actual value of the suid_dumpable flag. For things
 * that are using this for checking for privilege transitions, it must
 * test against SUID_DUMP_USER rather than treating it as a boolean
 * value.
 */
static inline int __get_dumpable(unsigned long mm_flags)
{
	return mm_flags & MMF_DUMPABLE_MASK;
}

static inline int get_dumpable(struct mm_struct *mm)
{
	return __get_dumpable(mm->flags);
}

/* coredump filter bits */
#define MMF_DUMP_ANON_PRIVATE	2
#define MMF_DUMP_ANON_SHARED	3
#define MMF_DUMP_MAPPED_PRIVATE	4
#define MMF_DUMP_MAPPED_SHARED	5
#define MMF_DUMP_ELF_HEADERS	6
#define MMF_DUMP_HUGETLB_PRIVATE 7
#define MMF_DUMP_HUGETLB_SHARED  8

#define MMF_DUMP_FILTER_SHIFT	MMF_DUMPABLE_BITS
#define MMF_DUMP_FILTER_BITS	7
#define MMF_DUMP_FILTER_MASK \
	(((1 << MMF_DUMP_FILTER_BITS) - 1) << MMF_DUMP_FILTER_SHIFT)
#define MMF_DUMP_FILTER_DEFAULT \
	((1 << MMF_DUMP_ANON_PRIVATE) |	(1 << MMF_DUMP_ANON_SHARED) |\
	 (1 << MMF_DUMP_HUGETLB_PRIVATE) | MMF_DUMP_MASK_DEFAULT_ELF)

#ifdef CONFIG_CORE_DUMP_DEFAULT_ELF_HEADERS
# define MMF_DUMP_MASK_DEFAULT_ELF	(1 << MMF_DUMP_ELF_HEADERS)
#else
# define MMF_DUMP_MASK_DEFAULT_ELF	0
#endif
					/* leave room for more dump flags */
#define MMF_VM_MERGEABLE	16	/* KSM may merge identical pages */
#define MMF_VM_HUGEPAGE		17	/* set when VM_HUGEPAGE is set on vma */
#define MMF_EXE_FILE_CHANGED	18	/* see prctl_set_mm_exe_file() */

#define MMF_HAS_UPROBES		19	/* has uprobes */
#define MMF_RECALC_UPROBES	20	/* MMF_HAS_UPROBES can be wrong */

#define MMF_INIT_MASK		(MMF_DUMPABLE_MASK | MMF_DUMP_FILTER_MASK)

struct sighand_struct {
	atomic_t		count;
	struct k_sigaction	action[_NSIG];
	spinlock_t		siglock;
	wait_queue_head_t	signalfd_wqh;
};

struct pacct_struct {
	int			ac_flag;
	long			ac_exitcode;
	unsigned long		ac_mem;
	cputime_t		ac_utime, ac_stime;
	unsigned long		ac_minflt, ac_majflt;
};

struct cpu_itimer {
	cputime_t expires;
	cputime_t incr;
	u32 error;
	u32 incr_error;
};

/**
 * struct cputime - snaphsot of system and user cputime
 * @utime: time spent in user mode
 * @stime: time spent in system mode
 *
 * Gathers a generic snapshot of user and system time.
 */
struct cputime {
	cputime_t utime;
	cputime_t stime;
};

/**
 * struct task_cputime - collected CPU time counts
 * @utime:		time spent in user mode, in &cputime_t units
 * @stime:		time spent in kernel mode, in &cputime_t units
 * @sum_exec_runtime:	total time spent on the CPU, in nanoseconds
 *
 * This is an extension of struct cputime that includes the total runtime
 * spent by the task from the scheduler point of view.
 *
 * As a result, this structure groups together three kinds of CPU time
 * that are tracked for threads and thread groups.  Most things considering
 * CPU time want to group these counts together and treat all three
 * of them in parallel.
 */
struct task_cputime {
	cputime_t utime;
	cputime_t stime;
	unsigned long long sum_exec_runtime;
};
/* Alternate field names when used to cache expirations. */
#define prof_exp	stime
#define virt_exp	utime
#define sched_exp	sum_exec_runtime

#define INIT_CPUTIME	\
	(struct task_cputime) {					\
		.utime = 0,					\
		.stime = 0,					\
		.sum_exec_runtime = 0,				\
	}

#ifdef CONFIG_PREEMPT_COUNT
#define PREEMPT_DISABLED	(1 + PREEMPT_ENABLED)
#else
#define PREEMPT_DISABLED	PREEMPT_ENABLED
#endif

/*
 * Disable preemption until the scheduler is running.
 * Reset by start_kernel()->sched_init()->init_idle().
 *
 * We include PREEMPT_ACTIVE to avoid cond_resched() from working
 * before the scheduler is active -- see should_resched().
 */
#define INIT_PREEMPT_COUNT	(PREEMPT_DISABLED + PREEMPT_ACTIVE)

/**
 * struct thread_group_cputimer - thread group interval timer counts
 * @cputime:		thread group interval timers.
 * @running:		non-zero when there are timers running and
 * 			@cputime receives updates.
 * @lock:		lock for fields in this struct.
 *
 * This structure contains the version of task_cputime, above, that is
 * used for thread group CPU timer calculations.
 */
struct thread_group_cputimer {
	struct task_cputime cputime;
	int running;
	raw_spinlock_t lock;
};

#include <linux/rwsem.h>
struct autogroup;

/*
 * NOTE! "signal_struct" does not have its own
 * locking, because a shared signal_struct always
 * implies a shared sighand_struct, so locking
 * sighand_struct is always a proper superset of
 * the locking of signal_struct.
 */
struct signal_struct {
	atomic_t		sigcnt;
	atomic_t		live;
	int			nr_threads;
	struct list_head	thread_head;

	wait_queue_head_t	wait_chldexit;	/* for wait4() */

	/* current thread group signal load-balancing target: */
	struct task_struct	*curr_target;

	/* shared signal handling: */
	struct sigpending	shared_pending;

	/* thread group exit support */
	int			group_exit_code;
	/* overloaded:
	 * - notify group_exit_task when ->count is equal to notify_count
	 * - everyone except group_exit_task is stopped during signal delivery
	 *   of fatal signals, group_exit_task processes the signal.
	 */
	int			notify_count;
	struct task_struct	*group_exit_task;

	/* thread group stop support, overloads group_exit_code too */
	int			group_stop_count;
	unsigned int		flags; /* see SIGNAL_* flags below */

	/*
	 * PR_SET_CHILD_SUBREAPER marks a process, like a service
	 * manager, to re-parent orphan (double-forking) child processes
	 * to this process instead of 'init'. The service manager is
	 * able to receive SIGCHLD signals and is able to investigate
	 * the process until it calls wait(). All children of this
	 * process will inherit a flag if they should look for a
	 * child_subreaper process at exit.
	 */
	unsigned int		is_child_subreaper:1;
	unsigned int		has_child_subreaper:1;

	/* POSIX.1b Interval Timers */
	int			posix_timer_id;
	struct list_head	posix_timers;

	/* ITIMER_REAL timer for the process */
	struct hrtimer real_timer;
	struct pid *leader_pid;
	ktime_t it_real_incr;

	/*
	 * ITIMER_PROF and ITIMER_VIRTUAL timers for the process, we use
	 * CPUCLOCK_PROF and CPUCLOCK_VIRT for indexing array as these
	 * values are defined to 0 and 1 respectively
	 */
	struct cpu_itimer it[2];

	/*
	 * Thread group totals for process CPU timers.
	 * See thread_group_cputimer(), et al, for details.
	 */
	struct thread_group_cputimer cputimer;

	/* Earliest-expiration cache. */
	struct task_cputime cputime_expires;

	struct list_head cpu_timers[3];

	struct pid *tty_old_pgrp;

	/* boolean value for session group leader */
	int leader;

	struct tty_struct *tty; /* NULL if no tty */

#ifdef CONFIG_SCHED_AUTOGROUP
	struct autogroup *autogroup;
#endif
	/*
	 * Cumulative resource counters for dead threads in the group,
	 * and for reaped dead child processes forked by this group.
	 * Live threads maintain their own counters and add to these
	 * in __exit_signal, except for the group leader.
	 */
	seqlock_t stats_lock;
	cputime_t utime, stime, cutime, cstime;
	cputime_t gtime;
	cputime_t cgtime;
#ifndef CONFIG_VIRT_CPU_ACCOUNTING_NATIVE
	struct cputime prev_cputime;
#endif
	unsigned long nvcsw, nivcsw, cnvcsw, cnivcsw;
	unsigned long min_flt, maj_flt, cmin_flt, cmaj_flt;
	unsigned long inblock, oublock, cinblock, coublock;
	unsigned long maxrss, cmaxrss;
	struct task_io_accounting ioac;

	/*
	 * Cumulative ns of schedule CPU time fo dead threads in the
	 * group, not including a zombie group leader, (This only differs
	 * from jiffies_to_ns(utime + stime) if sched_clock uses something
	 * other than jiffies.)
	 */
	unsigned long long sum_sched_runtime;

	/*
	 * We don't bother to synchronize most readers of this at all,
	 * because there is no reader checking a limit that actually needs
	 * to get both rlim_cur and rlim_max atomically, and either one
	 * alone is a single word that can safely be read normally.
	 * getrlimit/setrlimit use task_lock(current->group_leader) to
	 * protect this instead of the siglock, because they really
	 * have no need to disable irqs.
	 */
	struct rlimit rlim[RLIM_NLIMITS];

#ifdef CONFIG_BSD_PROCESS_ACCT
	struct pacct_struct pacct;	/* per-process accounting information */
#endif
#ifdef CONFIG_TASKSTATS
	struct taskstats *stats;
#endif
#ifdef CONFIG_AUDIT
	unsigned audit_tty;
	unsigned audit_tty_log_passwd;
	struct tty_audit_buf *tty_audit_buf;
#endif
#ifdef CONFIG_CGROUPS
	/*
	 * group_rwsem prevents new tasks from entering the threadgroup and
	 * member tasks from exiting,a more specifically, setting of
	 * PF_EXITING.  fork and exit paths are protected with this rwsem
	 * using threadgroup_change_begin/end().  Users which require
	 * threadgroup to remain stable should use threadgroup_[un]lock()
	 * which also takes care of exec path.  Currently, cgroup is the
	 * only user.
	 */
	struct rw_semaphore group_rwsem;
#endif

	oom_flags_t oom_flags;
	short oom_score_adj;		/* OOM kill score adjustment */
	short oom_score_adj_min;	/* OOM kill score adjustment min value.
					 * Only settable by CAP_SYS_RESOURCE. */

	struct mutex cred_guard_mutex;	/* guard against foreign influences on
					 * credential calculations
					 * (notably. ptrace) */
};

/*
 * Bits in flags field of signal_struct.
 */
#define SIGNAL_STOP_STOPPED	0x00000001 /* job control stop in effect */
#define SIGNAL_STOP_CONTINUED	0x00000002 /* SIGCONT since WCONTINUED reap */
#define SIGNAL_GROUP_EXIT	0x00000004 /* group exit in progress */
#define SIGNAL_GROUP_COREDUMP	0x00000008 /* coredump in progress */
/*
 * Pending notifications to parent.
 */
#define SIGNAL_CLD_STOPPED	0x00000010
#define SIGNAL_CLD_CONTINUED	0x00000020
#define SIGNAL_CLD_MASK		(SIGNAL_CLD_STOPPED|SIGNAL_CLD_CONTINUED)

#define SIGNAL_UNKILLABLE	0x00000040 /* for init: ignore fatal signals */

/* If true, all threads except ->group_exit_task have pending SIGKILL */
static inline int signal_group_exit(const struct signal_struct *sig)
{
	return	(sig->flags & SIGNAL_GROUP_EXIT) ||
		(sig->group_exit_task != NULL);
}

/*
 * Some day this will be a full-fledged user tracking system..
 */
struct user_struct {
	atomic_t __count;	/* reference count */
	atomic_t processes;	/* How many processes does this user have? */
	atomic_t sigpending;	/* How many pending signals does this user have? */
#ifdef CONFIG_INOTIFY_USER
	atomic_t inotify_watches; /* How many inotify watches does this user have? */
	atomic_t inotify_devs;	/* How many inotify devs does this user have opened? */
#endif
#ifdef CONFIG_FANOTIFY
	atomic_t fanotify_listeners;
#endif
#ifdef CONFIG_EPOLL
	atomic_long_t epoll_watches; /* The number of file descriptors currently watched */
#endif
#ifdef CONFIG_POSIX_MQUEUE
	/* protected by mq_lock	*/
	unsigned long mq_bytes;	/* How many bytes can be allocated to mqueue? */
#endif
	unsigned long locked_shm; /* How many pages of mlocked shm ? */

#ifdef CONFIG_KEYS
	struct key *uid_keyring;	/* UID specific keyring */
	struct key *session_keyring;	/* UID's default session keyring */
#endif

	/* Hash table maintenance information */
	struct hlist_node uidhash_node;
	kuid_t uid;

#ifdef CONFIG_PERF_EVENTS
	atomic_long_t locked_vm;
#endif
};

extern int uids_sysfs_init(void);

extern struct user_struct *find_user(kuid_t);

extern struct user_struct root_user;
#define INIT_USER (&root_user)


struct backing_dev_info;
struct reclaim_state;

#if defined(CONFIG_SCHEDSTATS) || defined(CONFIG_TASK_DELAY_ACCT)
struct sched_info {
	/* cumulative counters */
	unsigned long pcount;	      /* # of times run on this cpu */
	unsigned long long run_delay; /* time spent waiting on a runqueue */

	/* timestamps */
	unsigned long long last_arrival,/* when we last ran on a cpu */
			   last_queued;	/* when we were last queued to run */
};
#endif /* defined(CONFIG_SCHEDSTATS) || defined(CONFIG_TASK_DELAY_ACCT) */

#ifdef CONFIG_TASK_DELAY_ACCT
struct task_delay_info {
	spinlock_t	lock;
	unsigned int	flags;	/* Private per-task flags */

	/* For each stat XXX, add following, aligned appropriately
	 *
	 * struct timespec XXX_start, XXX_end;
	 * u64 XXX_delay;
	 * u32 XXX_count;
	 *
	 * Atomicity of updates to XXX_delay, XXX_count protected by
	 * single lock above (split into XXX_lock if contention is an issue).
	 */

	/*
	 * XXX_count is incremented on every XXX operation, the delay
	 * associated with the operation is added to XXX_delay.
	 * XXX_delay contains the accumulated delay time in nanoseconds.
	 */
	u64 blkio_start;	/* Shared by blkio, swapin */
	u64 blkio_delay;	/* wait for sync block io completion */
	u64 swapin_delay;	/* wait for swapin block io completion */
	u32 blkio_count;	/* total count of the number of sync block */
				/* io operations performed */
	u32 swapin_count;	/* total count of the number of swapin block */
				/* io operations performed */

	u64 freepages_start;
	u64 freepages_delay;	/* wait for memory reclaim */
	u32 freepages_count;	/* total count of memory reclaim */
};
#endif	/* CONFIG_TASK_DELAY_ACCT */

static inline int sched_info_on(void)
{
#ifdef CONFIG_SCHEDSTATS
	return 1;
#elif defined(CONFIG_TASK_DELAY_ACCT)
	extern int delayacct_on;
	return delayacct_on;
#else
	return 0;
#endif
}

enum cpu_idle_type {
	CPU_IDLE,
	CPU_NOT_IDLE,
	CPU_NEWLY_IDLE,
	CPU_MAX_IDLE_TYPES
};

/*
 * Increase resolution of cpu_capacity calculations
 */
#define SCHED_CAPACITY_SHIFT	10
#define SCHED_CAPACITY_SCALE	(1L << SCHED_CAPACITY_SHIFT)

/*
 * sched-domains (multiprocessor balancing) declarations:
 */
#ifdef CONFIG_SMP
#define SD_LOAD_BALANCE		0x0001	/* Do load balancing on this domain. */
#define SD_BALANCE_NEWIDLE	0x0002	/* Balance when about to become idle */
#define SD_BALANCE_EXEC		0x0004	/* Balance on exec */
#define SD_BALANCE_FORK		0x0008	/* Balance on fork, clone */
#define SD_BALANCE_WAKE		0x0010  /* Balance on wakeup */
#define SD_WAKE_AFFINE		0x0020	/* Wake task to waking CPU */
#define SD_SHARE_CPUCAPACITY	0x0080	/* Domain members share cpu power */
#define SD_SHARE_POWERDOMAIN	0x0100	/* Domain members share power domain */
#define SD_SHARE_PKG_RESOURCES	0x0200	/* Domain members share cpu pkg resources */
#define SD_SERIALIZE		0x0400	/* Only a single load balancing instance */
#define SD_ASYM_PACKING		0x0800  /* Place busy groups earlier in the domain */
#define SD_PREFER_SIBLING	0x1000	/* Prefer to place tasks in a sibling domain */
#define SD_OVERLAP		0x2000	/* sched_domains of this level overlap */
#define SD_NUMA			0x4000	/* cross-node balancing */

#ifdef CONFIG_SCHED_SMT
static inline int cpu_smt_flags(void)
{
	return SD_SHARE_CPUCAPACITY | SD_SHARE_PKG_RESOURCES;
}
#endif

#ifdef CONFIG_SCHED_MC
static inline int cpu_core_flags(void)
{
	return SD_SHARE_PKG_RESOURCES;
}
#endif

#ifdef CONFIG_NUMA
static inline int cpu_numa_flags(void)
{
	return SD_NUMA;
}
#endif

struct sched_domain_attr {
	int relax_domain_level;
};

#define SD_ATTR_INIT	(struct sched_domain_attr) {	\
	.relax_domain_level = -1,			\
}

extern int sched_domain_level_max;

struct sched_group;

struct sched_domain {
	/* These fields must be setup */
	struct sched_domain *parent;	/* top domain must be null terminated */
	struct sched_domain *child;	/* bottom domain must be null terminated */
	struct sched_group *groups;	/* the balancing groups of the domain */
	unsigned long min_interval;	/* Minimum balance interval ms */
	unsigned long max_interval;	/* Maximum balance interval ms */
	unsigned int busy_factor;	/* less balancing by factor if busy */
	unsigned int imbalance_pct;	/* No balance until over watermark */
	unsigned int cache_nice_tries;	/* Leave cache hot tasks for # tries */
	unsigned int busy_idx;
	unsigned int idle_idx;
	unsigned int newidle_idx;
	unsigned int wake_idx;
	unsigned int forkexec_idx;
	unsigned int smt_gain;

	int nohz_idle;			/* NOHZ IDLE status */
	int flags;			/* See SD_* */
	int level;

	/* Runtime fields. */
	unsigned long last_balance;	/* init to jiffies. units in jiffies */
	unsigned int balance_interval;	/* initialise to 1. units in ms. */
	unsigned int nr_balance_failed; /* initialise to 0 */

	/* idle_balance() stats */
	u64 max_newidle_lb_cost;
	unsigned long next_decay_max_lb_cost;

#ifdef CONFIG_SCHEDSTATS
	/* load_balance() stats */
	unsigned int lb_count[CPU_MAX_IDLE_TYPES];
	unsigned int lb_failed[CPU_MAX_IDLE_TYPES];
	unsigned int lb_balanced[CPU_MAX_IDLE_TYPES];
	unsigned int lb_imbalance[CPU_MAX_IDLE_TYPES];
	unsigned int lb_gained[CPU_MAX_IDLE_TYPES];
	unsigned int lb_hot_gained[CPU_MAX_IDLE_TYPES];
	unsigned int lb_nobusyg[CPU_MAX_IDLE_TYPES];
	unsigned int lb_nobusyq[CPU_MAX_IDLE_TYPES];

	/* Active load balancing */
	unsigned int alb_count;
	unsigned int alb_failed;
	unsigned int alb_pushed;

	/* SD_BALANCE_EXEC stats */
	unsigned int sbe_count;
	unsigned int sbe_balanced;
	unsigned int sbe_pushed;

	/* SD_BALANCE_FORK stats */
	unsigned int sbf_count;
	unsigned int sbf_balanced;
	unsigned int sbf_pushed;

	/* try_to_wake_up() stats */
	unsigned int ttwu_wake_remote;
	unsigned int ttwu_move_affine;
	unsigned int ttwu_move_balance;
#endif
#ifdef CONFIG_SCHED_DEBUG
	char *name;
#endif
	union {
		void *private;		/* used during construction */
		struct rcu_head rcu;	/* used during destruction */
	};

	unsigned int span_weight;
	/*
	 * Span of all CPUs in this domain.
	 *
	 * NOTE: this field is variable length. (Allocated dynamically
	 * by attaching extra space to the end of the structure,
	 * depending on how many CPUs the kernel has booted up with)
	 */
	unsigned long span[0];
};

static inline struct cpumask *sched_domain_span(struct sched_domain *sd)
{
	return to_cpumask(sd->span);
}

extern void partition_sched_domains(int ndoms_new, cpumask_var_t doms_new[],
				    struct sched_domain_attr *dattr_new);

/* Allocate an array of sched domains, for partition_sched_domains(). */
cpumask_var_t *alloc_sched_domains(unsigned int ndoms);
void free_sched_domains(cpumask_var_t doms[], unsigned int ndoms);

bool cpus_share_cache(int this_cpu, int that_cpu);

typedef const struct cpumask *(*sched_domain_mask_f)(int cpu);
typedef int (*sched_domain_flags_f)(void);

#define SDTL_OVERLAP	0x01

struct sd_data {
	struct sched_domain **__percpu sd;
	struct sched_group **__percpu sg;
	struct sched_group_capacity **__percpu sgc;
};

struct sched_domain_topology_level {
	sched_domain_mask_f mask;
	sched_domain_flags_f sd_flags;
	int		    flags;
	int		    numa_level;
	struct sd_data      data;
#ifdef CONFIG_SCHED_DEBUG
	char                *name;
#endif
};

extern struct sched_domain_topology_level *sched_domain_topology;

extern void set_sched_topology(struct sched_domain_topology_level *tl);
extern void wake_up_if_idle(int cpu);

#ifdef CONFIG_SCHED_DEBUG
# define SD_INIT_NAME(type)		.name = #type
#else
# define SD_INIT_NAME(type)
#endif

#else /* CONFIG_SMP */

struct sched_domain_attr;

static inline void
partition_sched_domains(int ndoms_new, cpumask_var_t doms_new[],
			struct sched_domain_attr *dattr_new)
{
}

static inline bool cpus_share_cache(int this_cpu, int that_cpu)
{
	return true;
}

#endif	/* !CONFIG_SMP */


struct io_context;			/* See blkdev.h */


#ifdef ARCH_HAS_PREFETCH_SWITCH_STACK
extern void prefetch_stack(struct task_struct *t);
#else
static inline void prefetch_stack(struct task_struct *t) { }
#endif

struct audit_context;		/* See audit.c */
struct mempolicy;
struct pipe_inode_info;
struct uts_namespace;

struct load_weight {
	unsigned long weight;
	u32 inv_weight;
};

struct sched_avg {
	/*
	 * These sums represent an infinite geometric series and so are bound
	 * above by 1024/(1-y).  Thus we only need a u32 to store them for all
	 * choices of y < 1-2^(-32)*1024.
	 */
	u32 runnable_avg_sum, runnable_avg_period;
	u64 last_runnable_update;
	s64 decay_count;
	unsigned long load_avg_contrib;
};

#ifdef CONFIG_SCHEDSTATS
struct sched_statistics {
	u64			wait_start;
	u64			wait_max;
	u64			wait_count;
	u64			wait_sum;
	u64			iowait_count;
	u64			iowait_sum;

	u64			sleep_start;
	u64			sleep_max;
	s64			sum_sleep_runtime;

	u64			block_start;
	u64			block_max;
	u64			exec_max;
	u64			slice_max;

	u64			nr_migrations_cold;
	u64			nr_failed_migrations_affine;
	u64			nr_failed_migrations_running;
	u64			nr_failed_migrations_hot;
	u64			nr_forced_migrations;

	u64			nr_wakeups;
	u64			nr_wakeups_sync;
	u64			nr_wakeups_migrate;
	u64			nr_wakeups_local;
	u64			nr_wakeups_remote;
	u64			nr_wakeups_affine;
	u64			nr_wakeups_affine_attempts;
	u64			nr_wakeups_passive;
	u64			nr_wakeups_idle;
};
#endif

struct sched_entity {
	struct load_weight	load;		/* for load-balancing */
	struct rb_node		run_node;
	struct list_head	group_node;
	unsigned int		on_rq;

	u64			exec_start;
	u64			sum_exec_runtime;
	u64			vruntime;
	u64			prev_sum_exec_runtime;

	u64			nr_migrations;

#ifdef CONFIG_SCHEDSTATS
	struct sched_statistics statistics;
#endif

#ifdef CONFIG_FAIR_GROUP_SCHED
	int			depth;
	struct sched_entity	*parent;
	/* rq on which this entity is (to be) queued: */
	struct cfs_rq		*cfs_rq;
	/* rq "owned" by this entity/group: */
	struct cfs_rq		*my_q;
#endif

#ifdef CONFIG_SMP
	/* Per-entity load-tracking */
	struct sched_avg	avg;
#endif
};

struct sched_rt_entity {
	struct list_head run_list;
	unsigned long timeout;
	unsigned long watchdog_stamp;
	unsigned int time_slice;

	struct sched_rt_entity *back;
#ifdef CONFIG_RT_GROUP_SCHED
	struct sched_rt_entity	*parent;
	/* rq on which this entity is (to be) queued: */
	struct rt_rq		*rt_rq;
	/* rq "owned" by this entity/group: */
	struct rt_rq		*my_q;
#endif
};

struct sched_dl_entity {
	struct rb_node	rb_node;

	/*
	 * Original scheduling parameters. Copied here from sched_attr
	 * during sched_setattr(), they will remain the same until
	 * the next sched_setattr().
	 */
	u64 dl_runtime;		/* maximum runtime for each instance	*/
	u64 dl_deadline;	/* relative deadline of each instance	*/
	u64 dl_period;		/* separation of two instances (period) */
	u64 dl_bw;		/* dl_runtime / dl_deadline		*/

	/*
	 * Actual scheduling parameters. Initialized with the values above,
	 * they are continously updated during task execution. Note that
	 * the remaining runtime could be < 0 in case we are in overrun.
	 */
	s64 runtime;		/* remaining runtime for this instance	*/
	u64 deadline;		/* absolute deadline for this instance	*/
	unsigned int flags;	/* specifying the scheduler behaviour	*/

	/*
	 * Some bool flags:
	 *
	 * @dl_throttled tells if we exhausted the runtime. If so, the
	 * task has to wait for a replenishment to be performed at the
	 * next firing of dl_timer.
	 *
	 * @dl_new tells if a new instance arrived. If so we must
	 * start executing it with full runtime and reset its absolute
	 * deadline;
	 *
	 * @dl_boosted tells if we are boosted due to DI. If so we are
	 * outside bandwidth enforcement mechanism (but only until we
	 * exit the critical section);
	 *
	 * @dl_yielded tells if task gave up the cpu before consuming
	 * all its available runtime during the last job.
	 */
	int dl_throttled, dl_new, dl_boosted, dl_yielded;

	/*
	 * Bandwidth enforcement timer. Each -deadline task has its
	 * own bandwidth to be enforced, thus we need one timer per task.
	 */
	struct hrtimer dl_timer;
};

union rcu_special {
	struct {
		bool blocked;
		bool need_qs;
	} b;
	short s;
};
struct rcu_node;

enum perf_event_task_context {
	perf_invalid_context = -1,
	perf_hw_context = 0,
	perf_sw_context,
	perf_nr_task_contexts,
};

struct task_struct {
	volatile long state;	/* -1 unrunnable, 0 runnable, >0 stopped */
	void *stack;
	atomic_t usage;
	unsigned int flags;	/* per process flags, defined below */
	unsigned int ptrace;

#ifdef CONFIG_SMP
	struct llist_node wake_entry;
	int on_cpu;
	struct task_struct *last_wakee;
	unsigned long wakee_flips;
	unsigned long wakee_flip_decay_ts;

	int wake_cpu;
#endif
	int on_rq;

	int prio, static_prio, normal_prio;
	unsigned int rt_priority;
	const struct sched_class *sched_class;
	struct sched_entity se;
	struct sched_rt_entity rt;
#ifdef CONFIG_CGROUP_SCHED
	struct task_group *sched_task_group;
#endif
	struct sched_dl_entity dl;

#ifdef CONFIG_PREEMPT_NOTIFIERS
	/* list of struct preempt_notifier: */
	struct hlist_head preempt_notifiers;
#endif

#ifdef CONFIG_BLK_DEV_IO_TRACE
	unsigned int btrace_seq;
#endif

	unsigned int policy;
	int nr_cpus_allowed;
	cpumask_t cpus_allowed;

#ifdef CONFIG_PREEMPT_RCU
	int rcu_read_lock_nesting;
	union rcu_special rcu_read_unlock_special;
	struct list_head rcu_node_entry;
#endif /* #ifdef CONFIG_PREEMPT_RCU */
#ifdef CONFIG_PREEMPT_RCU
	struct rcu_node *rcu_blocked_node;
#endif /* #ifdef CONFIG_PREEMPT_RCU */
#ifdef CONFIG_TASKS_RCU
	unsigned long rcu_tasks_nvcsw;
	bool rcu_tasks_holdout;
	struct list_head rcu_tasks_holdout_list;
	int rcu_tasks_idle_cpu;
#endif /* #ifdef CONFIG_TASKS_RCU */

#if defined(CONFIG_SCHEDSTATS) || defined(CONFIG_TASK_DELAY_ACCT)
	struct sched_info sched_info;
#endif

	struct list_head tasks;
#ifdef CONFIG_SMP
	struct plist_node pushable_tasks;
	struct rb_node pushable_dl_tasks;
#endif

	struct mm_struct *mm, *active_mm;
#ifdef CONFIG_COMPAT_BRK
	unsigned brk_randomized:1;
#endif
	/* per-thread vma caching */
	u32 vmacache_seqnum;
	struct vm_area_struct *vmacache[VMACACHE_SIZE];
#if defined(SPLIT_RSS_COUNTING)
	struct task_rss_stat	rss_stat;
#endif
/* task state */
	int exit_state;
	int exit_code, exit_signal;
	int pdeath_signal;  /*  The signal sent when the parent dies  */
	unsigned int jobctl;	/* JOBCTL_*, siglock protected */

	/* Used for emulating ABI behavior of previous Linux versions */
	unsigned int personality;

	unsigned in_execve:1;	/* Tell the LSMs that the process is doing an
				 * execve */
	unsigned in_iowait:1;

	/* Revert to default priority/policy when forking */
	unsigned sched_reset_on_fork:1;
	unsigned sched_contributes_to_load:1;

#ifdef CONFIG_MEMCG_KMEM
	unsigned memcg_kmem_skip_account:1;
#endif

	unsigned long atomic_flags; /* Flags needing atomic access. */

	struct restart_block restart_block;

	pid_t pid;
	pid_t tgid;

#ifdef CONFIG_CC_STACKPROTECTOR
	/* Canary value for the -fstack-protector gcc feature */
	unsigned long stack_canary;
#endif
	/*
	 * pointers to (original) parent process, youngest child, younger sibling,
	 * older sibling, respectively.  (p->father can be replaced with
	 * p->real_parent->pid)
	 */
	struct task_struct __rcu *real_parent; /* real parent process */
	struct task_struct __rcu *parent; /* recipient of SIGCHLD, wait4() reports */
	/*
	 * children/sibling forms the list of my natural children
	 */
	struct list_head children;	/* list of my children */
	struct list_head sibling;	/* linkage in my parent's children list */
	struct task_struct *group_leader;	/* threadgroup leader */

	/*
	 * ptraced is the list of tasks this task is using ptrace on.
	 * This includes both natural children and PTRACE_ATTACH targets.
	 * p->ptrace_entry is p's link on the p->parent->ptraced list.
	 */
	struct list_head ptraced;
	struct list_head ptrace_entry;

	/* PID/PID hash table linkage. */
	struct pid_link pids[PIDTYPE_MAX];
	struct list_head thread_group;
	struct list_head thread_node;

	struct completion *vfork_done;		/* for vfork() */
	int __user *set_child_tid;		/* CLONE_CHILD_SETTID */
	int __user *clear_child_tid;		/* CLONE_CHILD_CLEARTID */

	cputime_t utime, stime, utimescaled, stimescaled;
	cputime_t gtime;
#ifndef CONFIG_VIRT_CPU_ACCOUNTING_NATIVE
	struct cputime prev_cputime;
#endif
#ifdef CONFIG_VIRT_CPU_ACCOUNTING_GEN
	seqlock_t vtime_seqlock;
	unsigned long long vtime_snap;
	enum {
		VTIME_SLEEPING = 0,
		VTIME_USER,
		VTIME_SYS,
	} vtime_snap_whence;
#endif
	unsigned long nvcsw, nivcsw; /* context switch counts */
	u64 start_time;		/* monotonic time in nsec */
	u64 real_start_time;	/* boot based time in nsec */
/* mm fault and swap info: this can arguably be seen as either mm-specific or thread-specific */
	unsigned long min_flt, maj_flt;

	struct task_cputime cputime_expires;
	struct list_head cpu_timers[3];

/* process credentials */
	const struct cred __rcu *real_cred; /* objective and real subjective task
					 * credentials (COW) */
	const struct cred __rcu *cred;	/* effective (overridable) subjective task
					 * credentials (COW) */
	char comm[TASK_COMM_LEN]; /* executable name excluding path
				     - access with [gs]et_task_comm (which lock
				       it with task_lock())
				     - initialized normally by setup_new_exec */
/* file system info */
	int link_count, total_link_count;
#ifdef CONFIG_SYSVIPC
/* ipc stuff */
	struct sysv_sem sysvsem;
	struct sysv_shm sysvshm;
#endif
#ifdef CONFIG_DETECT_HUNG_TASK
/* hung task detection */
	unsigned long last_switch_count;
#endif
/* CPU-specific state of this task */
	struct thread_struct thread;
/* filesystem information */
	struct fs_struct *fs;
/* open file information */
	struct files_struct *files;
/* namespaces */
	struct nsproxy *nsproxy;
/* signal handlers */
	struct signal_struct *signal;
	struct sighand_struct *sighand;

	sigset_t blocked, real_blocked;
	sigset_t saved_sigmask;	/* restored if set_restore_sigmask() was used */
	struct sigpending pending;

	unsigned long sas_ss_sp;
	size_t sas_ss_size;
	int (*notifier)(void *priv);
	void *notifier_data;
	sigset_t *notifier_mask;
	struct callback_head *task_works;

	struct audit_context *audit_context;
#ifdef CONFIG_AUDITSYSCALL
	kuid_t loginuid;
	unsigned int sessionid;
#endif
	struct seccomp seccomp;

/* Thread group tracking */
   	u32 parent_exec_id;
   	u32 self_exec_id;
/* Protection of (de-)allocation: mm, files, fs, tty, keyrings, mems_allowed,
 * mempolicy */
	spinlock_t alloc_lock;

	/* Protection of the PI data structures: */
	raw_spinlock_t pi_lock;

#ifdef CONFIG_RT_MUTEXES
	/* PI waiters blocked on a rt_mutex held by this task */
	struct rb_root pi_waiters;
	struct rb_node *pi_waiters_leftmost;
	/* Deadlock detection and priority inheritance handling */
	struct rt_mutex_waiter *pi_blocked_on;
#endif

#ifdef CONFIG_DEBUG_MUTEXES
	/* mutex deadlock detection */
	struct mutex_waiter *blocked_on;
#endif
#ifdef CONFIG_TRACE_IRQFLAGS
	unsigned int irq_events;
	unsigned long hardirq_enable_ip;
	unsigned long hardirq_disable_ip;
	unsigned int hardirq_enable_event;
	unsigned int hardirq_disable_event;
	int hardirqs_enabled;
	int hardirq_context;
	unsigned long softirq_disable_ip;
	unsigned long softirq_enable_ip;
	unsigned int softirq_disable_event;
	unsigned int softirq_enable_event;
	int softirqs_enabled;
	int softirq_context;
#endif
#ifdef CONFIG_LOCKDEP
# define MAX_LOCK_DEPTH 48UL
	u64 curr_chain_key;
	int lockdep_depth;
	unsigned int lockdep_recursion;
	struct held_lock held_locks[MAX_LOCK_DEPTH];
	gfp_t lockdep_reclaim_gfp;
#endif

/* journalling filesystem info */
	void *journal_info;

/* stacked block device info */
	struct bio_list *bio_list;

#ifdef CONFIG_BLOCK
/* stack plugging */
	struct blk_plug *plug;
#endif

/* VM state */
	struct reclaim_state *reclaim_state;

	struct backing_dev_info *backing_dev_info;

	struct io_context *io_context;

	unsigned long ptrace_message;
	siginfo_t *last_siginfo; /* For ptrace use.  */
	struct task_io_accounting ioac;
#if defined(CONFIG_TASK_XACCT)
	u64 acct_rss_mem1;	/* accumulated rss usage */
	u64 acct_vm_mem1;	/* accumulated virtual memory usage */
	cputime_t acct_timexpd;	/* stime + utime since last update */
#endif
#ifdef CONFIG_CPUSETS
	nodemask_t mems_allowed;	/* Protected by alloc_lock */
	seqcount_t mems_allowed_seq;	/* Seqence no to catch updates */
	int cpuset_mem_spread_rotor;
	int cpuset_slab_spread_rotor;
#endif
#ifdef CONFIG_CGROUPS
	/* Control Group info protected by css_set_lock */
	struct css_set __rcu *cgroups;
	/* cg_list protected by css_set_lock and tsk->alloc_lock */
	struct list_head cg_list;
#endif
#ifdef CONFIG_FUTEX
	struct robust_list_head __user *robust_list;
#ifdef CONFIG_COMPAT
	struct compat_robust_list_head __user *compat_robust_list;
#endif
	struct list_head pi_state_list;
	struct futex_pi_state *pi_state_cache;
#endif
#ifdef CONFIG_PERF_EVENTS
	struct perf_event_context *perf_event_ctxp[perf_nr_task_contexts];
	struct mutex perf_event_mutex;
	struct list_head perf_event_list;
#endif
#ifdef CONFIG_DEBUG_PREEMPT
	unsigned long preempt_disable_ip;
#endif
#ifdef CONFIG_NUMA
	struct mempolicy *mempolicy;	/* Protected by alloc_lock */
	short il_next;
	short pref_node_fork;
#endif
#ifdef CONFIG_NUMA_BALANCING
	int numa_scan_seq;
	unsigned int numa_scan_period;
	unsigned int numa_scan_period_max;
	int numa_preferred_nid;
	unsigned long numa_migrate_retry;
	u64 node_stamp;			/* migration stamp  */
	u64 last_task_numa_placement;
	u64 last_sum_exec_runtime;
	struct callback_head numa_work;

	struct list_head numa_entry;
	struct numa_group *numa_group;

	/*
	 * numa_faults is an array split into four regions:
	 * faults_memory, faults_cpu, faults_memory_buffer, faults_cpu_buffer
	 * in this precise order.
	 *
	 * faults_memory: Exponential decaying average of faults on a per-node
	 * basis. Scheduling placement decisions are made based on these
	 * counts. The values remain static for the duration of a PTE scan.
	 * faults_cpu: Track the nodes the process was running on when a NUMA
	 * hinting fault was incurred.
	 * faults_memory_buffer and faults_cpu_buffer: Record faults per node
	 * during the current scan window. When the scan completes, the counts
	 * in faults_memory and faults_cpu decay and these values are copied.
	 */
	unsigned long *numa_faults;
	unsigned long total_numa_faults;

	/*
	 * numa_faults_locality tracks if faults recorded during the last
	 * scan window were remote/local. The task scan period is adapted
	 * based on the locality of the faults with different weights
	 * depending on whether they were shared or private faults
	 */
	unsigned long numa_faults_locality[2];

	unsigned long numa_pages_migrated;
#endif /* CONFIG_NUMA_BALANCING */

	struct rcu_head rcu;

	/*
	 * cache last used pipe for splice
	 */
	struct pipe_inode_info *splice_pipe;

	struct page_frag task_frag;

#ifdef	CONFIG_TASK_DELAY_ACCT
	struct task_delay_info *delays;
#endif
#ifdef CONFIG_FAULT_INJECTION
	int make_it_fail;
#endif
	/*
	 * when (nr_dirtied >= nr_dirtied_pause), it's time to call
	 * balance_dirty_pages() for some dirty throttling pause
	 */
	int nr_dirtied;
	int nr_dirtied_pause;
	unsigned long dirty_paused_when; /* start of a write-and-pause period */

#ifdef CONFIG_LATENCYTOP
	int latency_record_count;
	struct latency_record latency_record[LT_SAVECOUNT];
#endif
	/*
	 * time slack values; these are used to round up poll() and
	 * select() etc timeout values. These are in nanoseconds.
	 */
	unsigned long timer_slack_ns;
	unsigned long default_timer_slack_ns;

#ifdef CONFIG_KASAN
	unsigned int kasan_depth;
#endif
#ifdef CONFIG_FUNCTION_GRAPH_TRACER
	/* Index of current stored address in ret_stack */
	int curr_ret_stack;
	/* Stack of return addresses for return function tracing */
	struct ftrace_ret_stack	*ret_stack;
	/* time stamp for last schedule */
	unsigned long long ftrace_timestamp;
	/*
	 * Number of functions that haven't been traced
	 * because of depth overrun.
	 */
	atomic_t trace_overrun;
	/* Pause for the tracing */
	atomic_t tracing_graph_pause;
#endif
#ifdef CONFIG_TRACING
	/* state flags for use by tracers */
	unsigned long trace;
	/* bitmask and counter of trace recursion */
	unsigned long trace_recursion;
#endif /* CONFIG_TRACING */
#ifdef CONFIG_MEMCG
	struct memcg_oom_info {
		struct mem_cgroup *memcg;
		gfp_t gfp_mask;
		int order;
		unsigned int may_oom:1;
	} memcg_oom;
#endif
#ifdef CONFIG_UPROBES
	struct uprobe_task *utask;
#endif
#if defined(CONFIG_BCACHE) || defined(CONFIG_BCACHE_MODULE)
	unsigned int	sequential_io;
	unsigned int	sequential_io_avg;
#endif
<<<<<<< HEAD
#ifdef CONFIG_KASAN
	unsigned int kasan_depth;
=======
#ifdef CONFIG_DEBUG_ATOMIC_SLEEP
	unsigned long	task_state_change;
>>>>>>> c5861658
#endif
};

/* Future-safe accessor for struct task_struct's cpus_allowed. */
#define tsk_cpus_allowed(tsk) (&(tsk)->cpus_allowed)

#define TNF_MIGRATED	0x01
#define TNF_NO_GROUP	0x02
#define TNF_SHARED	0x04
#define TNF_FAULT_LOCAL	0x08

#ifdef CONFIG_NUMA_BALANCING
extern void task_numa_fault(int last_node, int node, int pages, int flags);
extern pid_t task_numa_group_id(struct task_struct *p);
extern void set_numabalancing_state(bool enabled);
extern void task_numa_free(struct task_struct *p);
extern bool should_numa_migrate_memory(struct task_struct *p, struct page *page,
					int src_nid, int dst_cpu);
#else
static inline void task_numa_fault(int last_node, int node, int pages,
				   int flags)
{
}
static inline pid_t task_numa_group_id(struct task_struct *p)
{
	return 0;
}
static inline void set_numabalancing_state(bool enabled)
{
}
static inline void task_numa_free(struct task_struct *p)
{
}
static inline bool should_numa_migrate_memory(struct task_struct *p,
				struct page *page, int src_nid, int dst_cpu)
{
	return true;
}
#endif

static inline struct pid *task_pid(struct task_struct *task)
{
	return task->pids[PIDTYPE_PID].pid;
}

static inline struct pid *task_tgid(struct task_struct *task)
{
	return task->group_leader->pids[PIDTYPE_PID].pid;
}

/*
 * Without tasklist or rcu lock it is not safe to dereference
 * the result of task_pgrp/task_session even if task == current,
 * we can race with another thread doing sys_setsid/sys_setpgid.
 */
static inline struct pid *task_pgrp(struct task_struct *task)
{
	return task->group_leader->pids[PIDTYPE_PGID].pid;
}

static inline struct pid *task_session(struct task_struct *task)
{
	return task->group_leader->pids[PIDTYPE_SID].pid;
}

struct pid_namespace;

/*
 * the helpers to get the task's different pids as they are seen
 * from various namespaces
 *
 * task_xid_nr()     : global id, i.e. the id seen from the init namespace;
 * task_xid_vnr()    : virtual id, i.e. the id seen from the pid namespace of
 *                     current.
 * task_xid_nr_ns()  : id seen from the ns specified;
 *
 * set_task_vxid()   : assigns a virtual id to a task;
 *
 * see also pid_nr() etc in include/linux/pid.h
 */
pid_t __task_pid_nr_ns(struct task_struct *task, enum pid_type type,
			struct pid_namespace *ns);

static inline pid_t task_pid_nr(struct task_struct *tsk)
{
	return tsk->pid;
}

static inline pid_t task_pid_nr_ns(struct task_struct *tsk,
					struct pid_namespace *ns)
{
	return __task_pid_nr_ns(tsk, PIDTYPE_PID, ns);
}

static inline pid_t task_pid_vnr(struct task_struct *tsk)
{
	return __task_pid_nr_ns(tsk, PIDTYPE_PID, NULL);
}


static inline pid_t task_tgid_nr(struct task_struct *tsk)
{
	return tsk->tgid;
}

pid_t task_tgid_nr_ns(struct task_struct *tsk, struct pid_namespace *ns);

static inline pid_t task_tgid_vnr(struct task_struct *tsk)
{
	return pid_vnr(task_tgid(tsk));
}


static inline int pid_alive(const struct task_struct *p);
static inline pid_t task_ppid_nr_ns(const struct task_struct *tsk, struct pid_namespace *ns)
{
	pid_t pid = 0;

	rcu_read_lock();
	if (pid_alive(tsk))
		pid = task_tgid_nr_ns(rcu_dereference(tsk->real_parent), ns);
	rcu_read_unlock();

	return pid;
}

static inline pid_t task_ppid_nr(const struct task_struct *tsk)
{
	return task_ppid_nr_ns(tsk, &init_pid_ns);
}

static inline pid_t task_pgrp_nr_ns(struct task_struct *tsk,
					struct pid_namespace *ns)
{
	return __task_pid_nr_ns(tsk, PIDTYPE_PGID, ns);
}

static inline pid_t task_pgrp_vnr(struct task_struct *tsk)
{
	return __task_pid_nr_ns(tsk, PIDTYPE_PGID, NULL);
}


static inline pid_t task_session_nr_ns(struct task_struct *tsk,
					struct pid_namespace *ns)
{
	return __task_pid_nr_ns(tsk, PIDTYPE_SID, ns);
}

static inline pid_t task_session_vnr(struct task_struct *tsk)
{
	return __task_pid_nr_ns(tsk, PIDTYPE_SID, NULL);
}

/* obsolete, do not use */
static inline pid_t task_pgrp_nr(struct task_struct *tsk)
{
	return task_pgrp_nr_ns(tsk, &init_pid_ns);
}

/**
 * pid_alive - check that a task structure is not stale
 * @p: Task structure to be checked.
 *
 * Test if a process is not yet dead (at most zombie state)
 * If pid_alive fails, then pointers within the task structure
 * can be stale and must not be dereferenced.
 *
 * Return: 1 if the process is alive. 0 otherwise.
 */
static inline int pid_alive(const struct task_struct *p)
{
	return p->pids[PIDTYPE_PID].pid != NULL;
}

/**
 * is_global_init - check if a task structure is init
 * @tsk: Task structure to be checked.
 *
 * Check if a task structure is the first user space task the kernel created.
 *
 * Return: 1 if the task structure is init. 0 otherwise.
 */
static inline int is_global_init(struct task_struct *tsk)
{
	return tsk->pid == 1;
}

extern struct pid *cad_pid;

extern void free_task(struct task_struct *tsk);
#define get_task_struct(tsk) do { atomic_inc(&(tsk)->usage); } while(0)

extern void __put_task_struct(struct task_struct *t);

static inline void put_task_struct(struct task_struct *t)
{
	if (atomic_dec_and_test(&t->usage))
		__put_task_struct(t);
}

#ifdef CONFIG_VIRT_CPU_ACCOUNTING_GEN
extern void task_cputime(struct task_struct *t,
			 cputime_t *utime, cputime_t *stime);
extern void task_cputime_scaled(struct task_struct *t,
				cputime_t *utimescaled, cputime_t *stimescaled);
extern cputime_t task_gtime(struct task_struct *t);
#else
static inline void task_cputime(struct task_struct *t,
				cputime_t *utime, cputime_t *stime)
{
	if (utime)
		*utime = t->utime;
	if (stime)
		*stime = t->stime;
}

static inline void task_cputime_scaled(struct task_struct *t,
				       cputime_t *utimescaled,
				       cputime_t *stimescaled)
{
	if (utimescaled)
		*utimescaled = t->utimescaled;
	if (stimescaled)
		*stimescaled = t->stimescaled;
}

static inline cputime_t task_gtime(struct task_struct *t)
{
	return t->gtime;
}
#endif
extern void task_cputime_adjusted(struct task_struct *p, cputime_t *ut, cputime_t *st);
extern void thread_group_cputime_adjusted(struct task_struct *p, cputime_t *ut, cputime_t *st);

/*
 * Per process flags
 */
#define PF_EXITING	0x00000004	/* getting shut down */
#define PF_EXITPIDONE	0x00000008	/* pi exit done on shut down */
#define PF_VCPU		0x00000010	/* I'm a virtual CPU */
#define PF_WQ_WORKER	0x00000020	/* I'm a workqueue worker */
#define PF_FORKNOEXEC	0x00000040	/* forked but didn't exec */
#define PF_MCE_PROCESS  0x00000080      /* process policy on mce errors */
#define PF_SUPERPRIV	0x00000100	/* used super-user privileges */
#define PF_DUMPCORE	0x00000200	/* dumped core */
#define PF_SIGNALED	0x00000400	/* killed by a signal */
#define PF_MEMALLOC	0x00000800	/* Allocating memory */
#define PF_NPROC_EXCEEDED 0x00001000	/* set_user noticed that RLIMIT_NPROC was exceeded */
#define PF_USED_MATH	0x00002000	/* if unset the fpu must be initialized before use */
#define PF_USED_ASYNC	0x00004000	/* used async_schedule*(), used by module init */
#define PF_NOFREEZE	0x00008000	/* this thread should not be frozen */
#define PF_FROZEN	0x00010000	/* frozen for system suspend */
#define PF_FSTRANS	0x00020000	/* inside a filesystem transaction */
#define PF_KSWAPD	0x00040000	/* I am kswapd */
#define PF_MEMALLOC_NOIO 0x00080000	/* Allocating memory without IO involved */
#define PF_LESS_THROTTLE 0x00100000	/* Throttle me less: I clean memory */
#define PF_KTHREAD	0x00200000	/* I am a kernel thread */
#define PF_RANDOMIZE	0x00400000	/* randomize virtual address space */
#define PF_SWAPWRITE	0x00800000	/* Allowed to write to swap */
#define PF_NO_SETAFFINITY 0x04000000	/* Userland is not allowed to meddle with cpus_allowed */
#define PF_MCE_EARLY    0x08000000      /* Early kill for mce process policy */
#define PF_MUTEX_TESTER	0x20000000	/* Thread belongs to the rt mutex tester */
#define PF_FREEZER_SKIP	0x40000000	/* Freezer should not count it as freezable */
#define PF_SUSPEND_TASK 0x80000000      /* this thread called freeze_processes and should not be frozen */

/*
 * Only the _current_ task can read/write to tsk->flags, but other
 * tasks can access tsk->flags in readonly mode for example
 * with tsk_used_math (like during threaded core dumping).
 * There is however an exception to this rule during ptrace
 * or during fork: the ptracer task is allowed to write to the
 * child->flags of its traced child (same goes for fork, the parent
 * can write to the child->flags), because we're guaranteed the
 * child is not running and in turn not changing child->flags
 * at the same time the parent does it.
 */
#define clear_stopped_child_used_math(child) do { (child)->flags &= ~PF_USED_MATH; } while (0)
#define set_stopped_child_used_math(child) do { (child)->flags |= PF_USED_MATH; } while (0)
#define clear_used_math() clear_stopped_child_used_math(current)
#define set_used_math() set_stopped_child_used_math(current)
#define conditional_stopped_child_used_math(condition, child) \
	do { (child)->flags &= ~PF_USED_MATH, (child)->flags |= (condition) ? PF_USED_MATH : 0; } while (0)
#define conditional_used_math(condition) \
	conditional_stopped_child_used_math(condition, current)
#define copy_to_stopped_child_used_math(child) \
	do { (child)->flags &= ~PF_USED_MATH, (child)->flags |= current->flags & PF_USED_MATH; } while (0)
/* NOTE: this will return 0 or PF_USED_MATH, it will never return 1 */
#define tsk_used_math(p) ((p)->flags & PF_USED_MATH)
#define used_math() tsk_used_math(current)

/* __GFP_IO isn't allowed if PF_MEMALLOC_NOIO is set in current->flags
 * __GFP_FS is also cleared as it implies __GFP_IO.
 */
static inline gfp_t memalloc_noio_flags(gfp_t flags)
{
	if (unlikely(current->flags & PF_MEMALLOC_NOIO))
		flags &= ~(__GFP_IO | __GFP_FS);
	return flags;
}

static inline unsigned int memalloc_noio_save(void)
{
	unsigned int flags = current->flags & PF_MEMALLOC_NOIO;
	current->flags |= PF_MEMALLOC_NOIO;
	return flags;
}

static inline void memalloc_noio_restore(unsigned int flags)
{
	current->flags = (current->flags & ~PF_MEMALLOC_NOIO) | flags;
}

/* Per-process atomic flags. */
#define PFA_NO_NEW_PRIVS 0	/* May not gain new privileges. */
#define PFA_SPREAD_PAGE  1      /* Spread page cache over cpuset */
#define PFA_SPREAD_SLAB  2      /* Spread some slab caches over cpuset */


#define TASK_PFA_TEST(name, func)					\
	static inline bool task_##func(struct task_struct *p)		\
	{ return test_bit(PFA_##name, &p->atomic_flags); }
#define TASK_PFA_SET(name, func)					\
	static inline void task_set_##func(struct task_struct *p)	\
	{ set_bit(PFA_##name, &p->atomic_flags); }
#define TASK_PFA_CLEAR(name, func)					\
	static inline void task_clear_##func(struct task_struct *p)	\
	{ clear_bit(PFA_##name, &p->atomic_flags); }

TASK_PFA_TEST(NO_NEW_PRIVS, no_new_privs)
TASK_PFA_SET(NO_NEW_PRIVS, no_new_privs)

TASK_PFA_TEST(SPREAD_PAGE, spread_page)
TASK_PFA_SET(SPREAD_PAGE, spread_page)
TASK_PFA_CLEAR(SPREAD_PAGE, spread_page)

TASK_PFA_TEST(SPREAD_SLAB, spread_slab)
TASK_PFA_SET(SPREAD_SLAB, spread_slab)
TASK_PFA_CLEAR(SPREAD_SLAB, spread_slab)

/*
 * task->jobctl flags
 */
#define JOBCTL_STOP_SIGMASK	0xffff	/* signr of the last group stop */

#define JOBCTL_STOP_DEQUEUED_BIT 16	/* stop signal dequeued */
#define JOBCTL_STOP_PENDING_BIT	17	/* task should stop for group stop */
#define JOBCTL_STOP_CONSUME_BIT	18	/* consume group stop count */
#define JOBCTL_TRAP_STOP_BIT	19	/* trap for STOP */
#define JOBCTL_TRAP_NOTIFY_BIT	20	/* trap for NOTIFY */
#define JOBCTL_TRAPPING_BIT	21	/* switching to TRACED */
#define JOBCTL_LISTENING_BIT	22	/* ptracer is listening for events */

#define JOBCTL_STOP_DEQUEUED	(1 << JOBCTL_STOP_DEQUEUED_BIT)
#define JOBCTL_STOP_PENDING	(1 << JOBCTL_STOP_PENDING_BIT)
#define JOBCTL_STOP_CONSUME	(1 << JOBCTL_STOP_CONSUME_BIT)
#define JOBCTL_TRAP_STOP	(1 << JOBCTL_TRAP_STOP_BIT)
#define JOBCTL_TRAP_NOTIFY	(1 << JOBCTL_TRAP_NOTIFY_BIT)
#define JOBCTL_TRAPPING		(1 << JOBCTL_TRAPPING_BIT)
#define JOBCTL_LISTENING	(1 << JOBCTL_LISTENING_BIT)

#define JOBCTL_TRAP_MASK	(JOBCTL_TRAP_STOP | JOBCTL_TRAP_NOTIFY)
#define JOBCTL_PENDING_MASK	(JOBCTL_STOP_PENDING | JOBCTL_TRAP_MASK)

extern bool task_set_jobctl_pending(struct task_struct *task,
				    unsigned int mask);
extern void task_clear_jobctl_trapping(struct task_struct *task);
extern void task_clear_jobctl_pending(struct task_struct *task,
				      unsigned int mask);

static inline void rcu_copy_process(struct task_struct *p)
{
#ifdef CONFIG_PREEMPT_RCU
	p->rcu_read_lock_nesting = 0;
	p->rcu_read_unlock_special.s = 0;
	p->rcu_blocked_node = NULL;
	INIT_LIST_HEAD(&p->rcu_node_entry);
#endif /* #ifdef CONFIG_PREEMPT_RCU */
#ifdef CONFIG_TASKS_RCU
	p->rcu_tasks_holdout = false;
	INIT_LIST_HEAD(&p->rcu_tasks_holdout_list);
	p->rcu_tasks_idle_cpu = -1;
#endif /* #ifdef CONFIG_TASKS_RCU */
}

static inline void tsk_restore_flags(struct task_struct *task,
				unsigned long orig_flags, unsigned long flags)
{
	task->flags &= ~flags;
	task->flags |= orig_flags & flags;
}

extern int cpuset_cpumask_can_shrink(const struct cpumask *cur,
				     const struct cpumask *trial);
extern int task_can_attach(struct task_struct *p,
			   const struct cpumask *cs_cpus_allowed);
#ifdef CONFIG_SMP
extern void do_set_cpus_allowed(struct task_struct *p,
			       const struct cpumask *new_mask);

extern int set_cpus_allowed_ptr(struct task_struct *p,
				const struct cpumask *new_mask);
#else
static inline void do_set_cpus_allowed(struct task_struct *p,
				      const struct cpumask *new_mask)
{
}
static inline int set_cpus_allowed_ptr(struct task_struct *p,
				       const struct cpumask *new_mask)
{
	if (!cpumask_test_cpu(0, new_mask))
		return -EINVAL;
	return 0;
}
#endif

#ifdef CONFIG_NO_HZ_COMMON
void calc_load_enter_idle(void);
void calc_load_exit_idle(void);
#else
static inline void calc_load_enter_idle(void) { }
static inline void calc_load_exit_idle(void) { }
#endif /* CONFIG_NO_HZ_COMMON */

#ifndef CONFIG_CPUMASK_OFFSTACK
static inline int set_cpus_allowed(struct task_struct *p, cpumask_t new_mask)
{
	return set_cpus_allowed_ptr(p, &new_mask);
}
#endif

/*
 * Do not use outside of architecture code which knows its limitations.
 *
 * sched_clock() has no promise of monotonicity or bounded drift between
 * CPUs, use (which you should not) requires disabling IRQs.
 *
 * Please use one of the three interfaces below.
 */
extern unsigned long long notrace sched_clock(void);
/*
 * See the comment in kernel/sched/clock.c
 */
extern u64 cpu_clock(int cpu);
extern u64 local_clock(void);
extern u64 running_clock(void);
extern u64 sched_clock_cpu(int cpu);


extern void sched_clock_init(void);

#ifndef CONFIG_HAVE_UNSTABLE_SCHED_CLOCK
static inline void sched_clock_tick(void)
{
}

static inline void sched_clock_idle_sleep_event(void)
{
}

static inline void sched_clock_idle_wakeup_event(u64 delta_ns)
{
}
#else
/*
 * Architectures can set this to 1 if they have specified
 * CONFIG_HAVE_UNSTABLE_SCHED_CLOCK in their arch Kconfig,
 * but then during bootup it turns out that sched_clock()
 * is reliable after all:
 */
extern int sched_clock_stable(void);
extern void set_sched_clock_stable(void);
extern void clear_sched_clock_stable(void);

extern void sched_clock_tick(void);
extern void sched_clock_idle_sleep_event(void);
extern void sched_clock_idle_wakeup_event(u64 delta_ns);
#endif

#ifdef CONFIG_IRQ_TIME_ACCOUNTING
/*
 * An i/f to runtime opt-in for irq time accounting based off of sched_clock.
 * The reason for this explicit opt-in is not to have perf penalty with
 * slow sched_clocks.
 */
extern void enable_sched_clock_irqtime(void);
extern void disable_sched_clock_irqtime(void);
#else
static inline void enable_sched_clock_irqtime(void) {}
static inline void disable_sched_clock_irqtime(void) {}
#endif

extern unsigned long long
task_sched_runtime(struct task_struct *task);

/* sched_exec is called by processes performing an exec */
#ifdef CONFIG_SMP
extern void sched_exec(void);
#else
#define sched_exec()   {}
#endif

extern void sched_clock_idle_sleep_event(void);
extern void sched_clock_idle_wakeup_event(u64 delta_ns);

#ifdef CONFIG_HOTPLUG_CPU
extern void idle_task_exit(void);
#else
static inline void idle_task_exit(void) {}
#endif

#if defined(CONFIG_NO_HZ_COMMON) && defined(CONFIG_SMP)
extern void wake_up_nohz_cpu(int cpu);
#else
static inline void wake_up_nohz_cpu(int cpu) { }
#endif

#ifdef CONFIG_NO_HZ_FULL
extern bool sched_can_stop_tick(void);
extern u64 scheduler_tick_max_deferment(void);
#else
static inline bool sched_can_stop_tick(void) { return false; }
#endif

#ifdef CONFIG_SCHED_AUTOGROUP
extern void sched_autogroup_create_attach(struct task_struct *p);
extern void sched_autogroup_detach(struct task_struct *p);
extern void sched_autogroup_fork(struct signal_struct *sig);
extern void sched_autogroup_exit(struct signal_struct *sig);
#ifdef CONFIG_PROC_FS
extern void proc_sched_autogroup_show_task(struct task_struct *p, struct seq_file *m);
extern int proc_sched_autogroup_set_nice(struct task_struct *p, int nice);
#endif
#else
static inline void sched_autogroup_create_attach(struct task_struct *p) { }
static inline void sched_autogroup_detach(struct task_struct *p) { }
static inline void sched_autogroup_fork(struct signal_struct *sig) { }
static inline void sched_autogroup_exit(struct signal_struct *sig) { }
#endif

extern int yield_to(struct task_struct *p, bool preempt);
extern void set_user_nice(struct task_struct *p, long nice);
extern int task_prio(const struct task_struct *p);
/**
 * task_nice - return the nice value of a given task.
 * @p: the task in question.
 *
 * Return: The nice value [ -20 ... 0 ... 19 ].
 */
static inline int task_nice(const struct task_struct *p)
{
	return PRIO_TO_NICE((p)->static_prio);
}
extern int can_nice(const struct task_struct *p, const int nice);
extern int task_curr(const struct task_struct *p);
extern int idle_cpu(int cpu);
extern int sched_setscheduler(struct task_struct *, int,
			      const struct sched_param *);
extern int sched_setscheduler_nocheck(struct task_struct *, int,
				      const struct sched_param *);
extern int sched_setattr(struct task_struct *,
			 const struct sched_attr *);
extern struct task_struct *idle_task(int cpu);
/**
 * is_idle_task - is the specified task an idle task?
 * @p: the task in question.
 *
 * Return: 1 if @p is an idle task. 0 otherwise.
 */
static inline bool is_idle_task(const struct task_struct *p)
{
	return p->pid == 0;
}
extern struct task_struct *curr_task(int cpu);
extern void set_curr_task(int cpu, struct task_struct *p);

void yield(void);

/*
 * The default (Linux) execution domain.
 */
extern struct exec_domain	default_exec_domain;

union thread_union {
	struct thread_info thread_info;
	unsigned long stack[THREAD_SIZE/sizeof(long)];
};

#ifndef __HAVE_ARCH_KSTACK_END
static inline int kstack_end(void *addr)
{
	/* Reliable end of stack detection:
	 * Some APM bios versions misalign the stack
	 */
	return !(((unsigned long)addr+sizeof(void*)-1) & (THREAD_SIZE-sizeof(void*)));
}
#endif

extern union thread_union init_thread_union;
extern struct task_struct init_task;

extern struct   mm_struct init_mm;

extern struct pid_namespace init_pid_ns;

/*
 * find a task by one of its numerical ids
 *
 * find_task_by_pid_ns():
 *      finds a task by its pid in the specified namespace
 * find_task_by_vpid():
 *      finds a task by its virtual pid
 *
 * see also find_vpid() etc in include/linux/pid.h
 */

extern struct task_struct *find_task_by_vpid(pid_t nr);
extern struct task_struct *find_task_by_pid_ns(pid_t nr,
		struct pid_namespace *ns);

/* per-UID process charging. */
extern struct user_struct * alloc_uid(kuid_t);
static inline struct user_struct *get_uid(struct user_struct *u)
{
	atomic_inc(&u->__count);
	return u;
}
extern void free_uid(struct user_struct *);

#include <asm/current.h>

extern void xtime_update(unsigned long ticks);

extern int wake_up_state(struct task_struct *tsk, unsigned int state);
extern int wake_up_process(struct task_struct *tsk);
extern void wake_up_new_task(struct task_struct *tsk);
#ifdef CONFIG_SMP
 extern void kick_process(struct task_struct *tsk);
#else
 static inline void kick_process(struct task_struct *tsk) { }
#endif
extern int sched_fork(unsigned long clone_flags, struct task_struct *p);
extern void sched_dead(struct task_struct *p);

extern void proc_caches_init(void);
extern void flush_signals(struct task_struct *);
extern void __flush_signals(struct task_struct *);
extern void ignore_signals(struct task_struct *);
extern void flush_signal_handlers(struct task_struct *, int force_default);
extern int dequeue_signal(struct task_struct *tsk, sigset_t *mask, siginfo_t *info);

static inline int dequeue_signal_lock(struct task_struct *tsk, sigset_t *mask, siginfo_t *info)
{
	unsigned long flags;
	int ret;

	spin_lock_irqsave(&tsk->sighand->siglock, flags);
	ret = dequeue_signal(tsk, mask, info);
	spin_unlock_irqrestore(&tsk->sighand->siglock, flags);

	return ret;
}

extern void block_all_signals(int (*notifier)(void *priv), void *priv,
			      sigset_t *mask);
extern void unblock_all_signals(void);
extern void release_task(struct task_struct * p);
extern int send_sig_info(int, struct siginfo *, struct task_struct *);
extern int force_sigsegv(int, struct task_struct *);
extern int force_sig_info(int, struct siginfo *, struct task_struct *);
extern int __kill_pgrp_info(int sig, struct siginfo *info, struct pid *pgrp);
extern int kill_pid_info(int sig, struct siginfo *info, struct pid *pid);
extern int kill_pid_info_as_cred(int, struct siginfo *, struct pid *,
				const struct cred *, u32);
extern int kill_pgrp(struct pid *pid, int sig, int priv);
extern int kill_pid(struct pid *pid, int sig, int priv);
extern int kill_proc_info(int, struct siginfo *, pid_t);
extern __must_check bool do_notify_parent(struct task_struct *, int);
extern void __wake_up_parent(struct task_struct *p, struct task_struct *parent);
extern void force_sig(int, struct task_struct *);
extern int send_sig(int, struct task_struct *, int);
extern int zap_other_threads(struct task_struct *p);
extern struct sigqueue *sigqueue_alloc(void);
extern void sigqueue_free(struct sigqueue *);
extern int send_sigqueue(struct sigqueue *,  struct task_struct *, int group);
extern int do_sigaction(int, struct k_sigaction *, struct k_sigaction *);

static inline void restore_saved_sigmask(void)
{
	if (test_and_clear_restore_sigmask())
		__set_current_blocked(&current->saved_sigmask);
}

static inline sigset_t *sigmask_to_save(void)
{
	sigset_t *res = &current->blocked;
	if (unlikely(test_restore_sigmask()))
		res = &current->saved_sigmask;
	return res;
}

static inline int kill_cad_pid(int sig, int priv)
{
	return kill_pid(cad_pid, sig, priv);
}

/* These can be the second arg to send_sig_info/send_group_sig_info.  */
#define SEND_SIG_NOINFO ((struct siginfo *) 0)
#define SEND_SIG_PRIV	((struct siginfo *) 1)
#define SEND_SIG_FORCED	((struct siginfo *) 2)

/*
 * True if we are on the alternate signal stack.
 */
static inline int on_sig_stack(unsigned long sp)
{
#ifdef CONFIG_STACK_GROWSUP
	return sp >= current->sas_ss_sp &&
		sp - current->sas_ss_sp < current->sas_ss_size;
#else
	return sp > current->sas_ss_sp &&
		sp - current->sas_ss_sp <= current->sas_ss_size;
#endif
}

static inline int sas_ss_flags(unsigned long sp)
{
	if (!current->sas_ss_size)
		return SS_DISABLE;

	return on_sig_stack(sp) ? SS_ONSTACK : 0;
}

static inline unsigned long sigsp(unsigned long sp, struct ksignal *ksig)
{
	if (unlikely((ksig->ka.sa.sa_flags & SA_ONSTACK)) && ! sas_ss_flags(sp))
#ifdef CONFIG_STACK_GROWSUP
		return current->sas_ss_sp;
#else
		return current->sas_ss_sp + current->sas_ss_size;
#endif
	return sp;
}

/*
 * Routines for handling mm_structs
 */
extern struct mm_struct * mm_alloc(void);

/* mmdrop drops the mm and the page tables */
extern void __mmdrop(struct mm_struct *);
static inline void mmdrop(struct mm_struct * mm)
{
	if (unlikely(atomic_dec_and_test(&mm->mm_count)))
		__mmdrop(mm);
}

/* mmput gets rid of the mappings and all user-space */
extern void mmput(struct mm_struct *);
/* Grab a reference to a task's mm, if it is not already going away */
extern struct mm_struct *get_task_mm(struct task_struct *task);
/*
 * Grab a reference to a task's mm, if it is not already going away
 * and ptrace_may_access with the mode parameter passed to it
 * succeeds.
 */
extern struct mm_struct *mm_access(struct task_struct *task, unsigned int mode);
/* Remove the current tasks stale references to the old mm_struct */
extern void mm_release(struct task_struct *, struct mm_struct *);

extern int copy_thread(unsigned long, unsigned long, unsigned long,
			struct task_struct *);
extern void flush_thread(void);
extern void exit_thread(void);

extern void exit_files(struct task_struct *);
extern void __cleanup_sighand(struct sighand_struct *);

extern void exit_itimers(struct signal_struct *);
extern void flush_itimer_signals(void);

extern void do_group_exit(int);

extern int do_execve(struct filename *,
		     const char __user * const __user *,
		     const char __user * const __user *);
extern int do_execveat(int, struct filename *,
		       const char __user * const __user *,
		       const char __user * const __user *,
		       int);
extern long do_fork(unsigned long, unsigned long, unsigned long, int __user *, int __user *);
struct task_struct *fork_idle(int);
extern pid_t kernel_thread(int (*fn)(void *), void *arg, unsigned long flags);

extern void __set_task_comm(struct task_struct *tsk, const char *from, bool exec);
static inline void set_task_comm(struct task_struct *tsk, const char *from)
{
	__set_task_comm(tsk, from, false);
}
extern char *get_task_comm(char *to, struct task_struct *tsk);

#ifdef CONFIG_SMP
void scheduler_ipi(void);
extern unsigned long wait_task_inactive(struct task_struct *, long match_state);
#else
static inline void scheduler_ipi(void) { }
static inline unsigned long wait_task_inactive(struct task_struct *p,
					       long match_state)
{
	return 1;
}
#endif

#define next_task(p) \
	list_entry_rcu((p)->tasks.next, struct task_struct, tasks)

#define for_each_process(p) \
	for (p = &init_task ; (p = next_task(p)) != &init_task ; )

extern bool current_is_single_threaded(void);

/*
 * Careful: do_each_thread/while_each_thread is a double loop so
 *          'break' will not work as expected - use goto instead.
 */
#define do_each_thread(g, t) \
	for (g = t = &init_task ; (g = t = next_task(g)) != &init_task ; ) do

#define while_each_thread(g, t) \
	while ((t = next_thread(t)) != g)

#define __for_each_thread(signal, t)	\
	list_for_each_entry_rcu(t, &(signal)->thread_head, thread_node)

#define for_each_thread(p, t)		\
	__for_each_thread((p)->signal, t)

/* Careful: this is a double loop, 'break' won't work as expected. */
#define for_each_process_thread(p, t)	\
	for_each_process(p) for_each_thread(p, t)

static inline int get_nr_threads(struct task_struct *tsk)
{
	return tsk->signal->nr_threads;
}

static inline bool thread_group_leader(struct task_struct *p)
{
	return p->exit_signal >= 0;
}

/* Do to the insanities of de_thread it is possible for a process
 * to have the pid of the thread group leader without actually being
 * the thread group leader.  For iteration through the pids in proc
 * all we care about is that we have a task with the appropriate
 * pid, we don't actually care if we have the right task.
 */
static inline bool has_group_leader_pid(struct task_struct *p)
{
	return task_pid(p) == p->signal->leader_pid;
}

static inline
bool same_thread_group(struct task_struct *p1, struct task_struct *p2)
{
	return p1->signal == p2->signal;
}

static inline struct task_struct *next_thread(const struct task_struct *p)
{
	return list_entry_rcu(p->thread_group.next,
			      struct task_struct, thread_group);
}

static inline int thread_group_empty(struct task_struct *p)
{
	return list_empty(&p->thread_group);
}

#define delay_group_leader(p) \
		(thread_group_leader(p) && !thread_group_empty(p))

/*
 * Protects ->fs, ->files, ->mm, ->group_info, ->comm, keyring
 * subscriptions and synchronises with wait4().  Also used in procfs.  Also
 * pins the final release of task.io_context.  Also protects ->cpuset and
 * ->cgroup.subsys[]. And ->vfork_done.
 *
 * Nests both inside and outside of read_lock(&tasklist_lock).
 * It must not be nested with write_lock_irq(&tasklist_lock),
 * neither inside nor outside.
 */
static inline void task_lock(struct task_struct *p)
{
	spin_lock(&p->alloc_lock);
}

static inline void task_unlock(struct task_struct *p)
{
	spin_unlock(&p->alloc_lock);
}

extern struct sighand_struct *__lock_task_sighand(struct task_struct *tsk,
							unsigned long *flags);

static inline struct sighand_struct *lock_task_sighand(struct task_struct *tsk,
						       unsigned long *flags)
{
	struct sighand_struct *ret;

	ret = __lock_task_sighand(tsk, flags);
	(void)__cond_lock(&tsk->sighand->siglock, ret);
	return ret;
}

static inline void unlock_task_sighand(struct task_struct *tsk,
						unsigned long *flags)
{
	spin_unlock_irqrestore(&tsk->sighand->siglock, *flags);
}

#ifdef CONFIG_CGROUPS
static inline void threadgroup_change_begin(struct task_struct *tsk)
{
	down_read(&tsk->signal->group_rwsem);
}
static inline void threadgroup_change_end(struct task_struct *tsk)
{
	up_read(&tsk->signal->group_rwsem);
}

/**
 * threadgroup_lock - lock threadgroup
 * @tsk: member task of the threadgroup to lock
 *
 * Lock the threadgroup @tsk belongs to.  No new task is allowed to enter
 * and member tasks aren't allowed to exit (as indicated by PF_EXITING) or
 * change ->group_leader/pid.  This is useful for cases where the threadgroup
 * needs to stay stable across blockable operations.
 *
 * fork and exit paths explicitly call threadgroup_change_{begin|end}() for
 * synchronization.  While held, no new task will be added to threadgroup
 * and no existing live task will have its PF_EXITING set.
 *
 * de_thread() does threadgroup_change_{begin|end}() when a non-leader
 * sub-thread becomes a new leader.
 */
static inline void threadgroup_lock(struct task_struct *tsk)
{
	down_write(&tsk->signal->group_rwsem);
}

/**
 * threadgroup_unlock - unlock threadgroup
 * @tsk: member task of the threadgroup to unlock
 *
 * Reverse threadgroup_lock().
 */
static inline void threadgroup_unlock(struct task_struct *tsk)
{
	up_write(&tsk->signal->group_rwsem);
}
#else
static inline void threadgroup_change_begin(struct task_struct *tsk) {}
static inline void threadgroup_change_end(struct task_struct *tsk) {}
static inline void threadgroup_lock(struct task_struct *tsk) {}
static inline void threadgroup_unlock(struct task_struct *tsk) {}
#endif

#ifndef __HAVE_THREAD_FUNCTIONS

#define task_thread_info(task)	((struct thread_info *)(task)->stack)
#define task_stack_page(task)	((task)->stack)

static inline void setup_thread_stack(struct task_struct *p, struct task_struct *org)
{
	*task_thread_info(p) = *task_thread_info(org);
	task_thread_info(p)->task = p;
}

/*
 * Return the address of the last usable long on the stack.
 *
 * When the stack grows down, this is just above the thread
 * info struct. Going any lower will corrupt the threadinfo.
 *
 * When the stack grows up, this is the highest address.
 * Beyond that position, we corrupt data on the next page.
 */
static inline unsigned long *end_of_stack(struct task_struct *p)
{
#ifdef CONFIG_STACK_GROWSUP
	return (unsigned long *)((unsigned long)task_thread_info(p) + THREAD_SIZE) - 1;
#else
	return (unsigned long *)(task_thread_info(p) + 1);
#endif
}

#endif
#define task_stack_end_corrupted(task) \
		(*(end_of_stack(task)) != STACK_END_MAGIC)

static inline int object_is_on_stack(void *obj)
{
	void *stack = task_stack_page(current);

	return (obj >= stack) && (obj < (stack + THREAD_SIZE));
}

extern void thread_info_cache_init(void);

#ifdef CONFIG_DEBUG_STACK_USAGE
static inline unsigned long stack_not_used(struct task_struct *p)
{
	unsigned long *n = end_of_stack(p);

	do { 	/* Skip over canary */
		n++;
	} while (!*n);

	return (unsigned long)n - (unsigned long)end_of_stack(p);
}
#endif
extern void set_task_stack_end_magic(struct task_struct *tsk);

/* set thread flags in other task's structures
 * - see asm/thread_info.h for TIF_xxxx flags available
 */
static inline void set_tsk_thread_flag(struct task_struct *tsk, int flag)
{
	set_ti_thread_flag(task_thread_info(tsk), flag);
}

static inline void clear_tsk_thread_flag(struct task_struct *tsk, int flag)
{
	clear_ti_thread_flag(task_thread_info(tsk), flag);
}

static inline int test_and_set_tsk_thread_flag(struct task_struct *tsk, int flag)
{
	return test_and_set_ti_thread_flag(task_thread_info(tsk), flag);
}

static inline int test_and_clear_tsk_thread_flag(struct task_struct *tsk, int flag)
{
	return test_and_clear_ti_thread_flag(task_thread_info(tsk), flag);
}

static inline int test_tsk_thread_flag(struct task_struct *tsk, int flag)
{
	return test_ti_thread_flag(task_thread_info(tsk), flag);
}

static inline void set_tsk_need_resched(struct task_struct *tsk)
{
	set_tsk_thread_flag(tsk,TIF_NEED_RESCHED);
}

static inline void clear_tsk_need_resched(struct task_struct *tsk)
{
	clear_tsk_thread_flag(tsk,TIF_NEED_RESCHED);
}

static inline int test_tsk_need_resched(struct task_struct *tsk)
{
	return unlikely(test_tsk_thread_flag(tsk,TIF_NEED_RESCHED));
}

static inline int restart_syscall(void)
{
	set_tsk_thread_flag(current, TIF_SIGPENDING);
	return -ERESTARTNOINTR;
}

static inline int signal_pending(struct task_struct *p)
{
	return unlikely(test_tsk_thread_flag(p,TIF_SIGPENDING));
}

static inline int __fatal_signal_pending(struct task_struct *p)
{
	return unlikely(sigismember(&p->pending.signal, SIGKILL));
}

static inline int fatal_signal_pending(struct task_struct *p)
{
	return signal_pending(p) && __fatal_signal_pending(p);
}

static inline int signal_pending_state(long state, struct task_struct *p)
{
	if (!(state & (TASK_INTERRUPTIBLE | TASK_WAKEKILL)))
		return 0;
	if (!signal_pending(p))
		return 0;

	return (state & TASK_INTERRUPTIBLE) || __fatal_signal_pending(p);
}

/*
 * cond_resched() and cond_resched_lock(): latency reduction via
 * explicit rescheduling in places that are safe. The return
 * value indicates whether a reschedule was done in fact.
 * cond_resched_lock() will drop the spinlock before scheduling,
 * cond_resched_softirq() will enable bhs before scheduling.
 */
extern int _cond_resched(void);

#define cond_resched() ({			\
	___might_sleep(__FILE__, __LINE__, 0);	\
	_cond_resched();			\
})

extern int __cond_resched_lock(spinlock_t *lock);

#ifdef CONFIG_PREEMPT_COUNT
#define PREEMPT_LOCK_OFFSET	PREEMPT_OFFSET
#else
#define PREEMPT_LOCK_OFFSET	0
#endif

#define cond_resched_lock(lock) ({				\
	___might_sleep(__FILE__, __LINE__, PREEMPT_LOCK_OFFSET);\
	__cond_resched_lock(lock);				\
})

extern int __cond_resched_softirq(void);

#define cond_resched_softirq() ({					\
	___might_sleep(__FILE__, __LINE__, SOFTIRQ_DISABLE_OFFSET);	\
	__cond_resched_softirq();					\
})

static inline void cond_resched_rcu(void)
{
#if defined(CONFIG_DEBUG_ATOMIC_SLEEP) || !defined(CONFIG_PREEMPT_RCU)
	rcu_read_unlock();
	cond_resched();
	rcu_read_lock();
#endif
}

/*
 * Does a critical section need to be broken due to another
 * task waiting?: (technically does not depend on CONFIG_PREEMPT,
 * but a general need for low latency)
 */
static inline int spin_needbreak(spinlock_t *lock)
{
#ifdef CONFIG_PREEMPT
	return spin_is_contended(lock);
#else
	return 0;
#endif
}

/*
 * Idle thread specific functions to determine the need_resched
 * polling state.
 */
#ifdef TIF_POLLING_NRFLAG
static inline int tsk_is_polling(struct task_struct *p)
{
	return test_tsk_thread_flag(p, TIF_POLLING_NRFLAG);
}

static inline void __current_set_polling(void)
{
	set_thread_flag(TIF_POLLING_NRFLAG);
}

static inline bool __must_check current_set_polling_and_test(void)
{
	__current_set_polling();

	/*
	 * Polling state must be visible before we test NEED_RESCHED,
	 * paired by resched_curr()
	 */
	smp_mb__after_atomic();

	return unlikely(tif_need_resched());
}

static inline void __current_clr_polling(void)
{
	clear_thread_flag(TIF_POLLING_NRFLAG);
}

static inline bool __must_check current_clr_polling_and_test(void)
{
	__current_clr_polling();

	/*
	 * Polling state must be visible before we test NEED_RESCHED,
	 * paired by resched_curr()
	 */
	smp_mb__after_atomic();

	return unlikely(tif_need_resched());
}

#else
static inline int tsk_is_polling(struct task_struct *p) { return 0; }
static inline void __current_set_polling(void) { }
static inline void __current_clr_polling(void) { }

static inline bool __must_check current_set_polling_and_test(void)
{
	return unlikely(tif_need_resched());
}
static inline bool __must_check current_clr_polling_and_test(void)
{
	return unlikely(tif_need_resched());
}
#endif

static inline void current_clr_polling(void)
{
	__current_clr_polling();

	/*
	 * Ensure we check TIF_NEED_RESCHED after we clear the polling bit.
	 * Once the bit is cleared, we'll get IPIs with every new
	 * TIF_NEED_RESCHED and the IPI handler, scheduler_ipi(), will also
	 * fold.
	 */
	smp_mb(); /* paired with resched_curr() */

	preempt_fold_need_resched();
}

static __always_inline bool need_resched(void)
{
	return unlikely(tif_need_resched());
}

/*
 * Thread group CPU time accounting.
 */
void thread_group_cputime(struct task_struct *tsk, struct task_cputime *times);
void thread_group_cputimer(struct task_struct *tsk, struct task_cputime *times);

static inline void thread_group_cputime_init(struct signal_struct *sig)
{
	raw_spin_lock_init(&sig->cputimer.lock);
}

/*
 * Reevaluate whether the task has signals pending delivery.
 * Wake the task if so.
 * This is required every time the blocked sigset_t changes.
 * callers must hold sighand->siglock.
 */
extern void recalc_sigpending_and_wake(struct task_struct *t);
extern void recalc_sigpending(void);

extern void signal_wake_up_state(struct task_struct *t, unsigned int state);

static inline void signal_wake_up(struct task_struct *t, bool resume)
{
	signal_wake_up_state(t, resume ? TASK_WAKEKILL : 0);
}
static inline void ptrace_signal_wake_up(struct task_struct *t, bool resume)
{
	signal_wake_up_state(t, resume ? __TASK_TRACED : 0);
}

/*
 * Wrappers for p->thread_info->cpu access. No-op on UP.
 */
#ifdef CONFIG_SMP

static inline unsigned int task_cpu(const struct task_struct *p)
{
	return task_thread_info(p)->cpu;
}

static inline int task_node(const struct task_struct *p)
{
	return cpu_to_node(task_cpu(p));
}

extern void set_task_cpu(struct task_struct *p, unsigned int cpu);

#else

static inline unsigned int task_cpu(const struct task_struct *p)
{
	return 0;
}

static inline void set_task_cpu(struct task_struct *p, unsigned int cpu)
{
}

#endif /* CONFIG_SMP */

extern long sched_setaffinity(pid_t pid, const struct cpumask *new_mask);
extern long sched_getaffinity(pid_t pid, struct cpumask *mask);

#ifdef CONFIG_CGROUP_SCHED
extern struct task_group root_task_group;
#endif /* CONFIG_CGROUP_SCHED */

extern int task_can_switch_user(struct user_struct *up,
					struct task_struct *tsk);

#ifdef CONFIG_TASK_XACCT
static inline void add_rchar(struct task_struct *tsk, ssize_t amt)
{
	tsk->ioac.rchar += amt;
}

static inline void add_wchar(struct task_struct *tsk, ssize_t amt)
{
	tsk->ioac.wchar += amt;
}

static inline void inc_syscr(struct task_struct *tsk)
{
	tsk->ioac.syscr++;
}

static inline void inc_syscw(struct task_struct *tsk)
{
	tsk->ioac.syscw++;
}
#else
static inline void add_rchar(struct task_struct *tsk, ssize_t amt)
{
}

static inline void add_wchar(struct task_struct *tsk, ssize_t amt)
{
}

static inline void inc_syscr(struct task_struct *tsk)
{
}

static inline void inc_syscw(struct task_struct *tsk)
{
}
#endif

#ifndef TASK_SIZE_OF
#define TASK_SIZE_OF(tsk)	TASK_SIZE
#endif

#ifdef CONFIG_MEMCG
extern void mm_update_next_owner(struct mm_struct *mm);
#else
static inline void mm_update_next_owner(struct mm_struct *mm)
{
}
#endif /* CONFIG_MEMCG */

static inline unsigned long task_rlimit(const struct task_struct *tsk,
		unsigned int limit)
{
	return ACCESS_ONCE(tsk->signal->rlim[limit].rlim_cur);
}

static inline unsigned long task_rlimit_max(const struct task_struct *tsk,
		unsigned int limit)
{
	return ACCESS_ONCE(tsk->signal->rlim[limit].rlim_max);
}

static inline unsigned long rlimit(unsigned int limit)
{
	return task_rlimit(current, limit);
}

static inline unsigned long rlimit_max(unsigned int limit)
{
	return task_rlimit_max(current, limit);
}

#endif<|MERGE_RESOLUTION|>--- conflicted
+++ resolved
@@ -1707,13 +1707,8 @@
 	unsigned int	sequential_io;
 	unsigned int	sequential_io_avg;
 #endif
-<<<<<<< HEAD
 #ifdef CONFIG_KASAN
 	unsigned int kasan_depth;
-=======
-#ifdef CONFIG_DEBUG_ATOMIC_SLEEP
-	unsigned long	task_state_change;
->>>>>>> c5861658
 #endif
 };
 
