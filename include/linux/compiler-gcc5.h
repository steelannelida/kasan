--- conflicted
+++ resolved
@@ -64,8 +64,4 @@
 #define __HAVE_BUILTIN_BSWAP16__
 #endif /* CONFIG_ARCH_USE_BUILTIN_BSWAP */
 
-<<<<<<< HEAD
-#define ASAN_ABI_VERSION 4
-=======
-#define KASAN_ABI_VERSION 4
->>>>>>> c5861658
+#define ASAN_ABI_VERSION 4