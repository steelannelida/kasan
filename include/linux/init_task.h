#ifndef _LINUX__INIT_TASK_H
#define _LINUX__INIT_TASK_H

#include <linux/rcupdate.h>
#include <linux/irqflags.h>
#include <linux/utsname.h>
#include <linux/lockdep.h>
#include <linux/ftrace.h>
#include <linux/ipc.h>
#include <linux/pid_namespace.h>
#include <linux/user_namespace.h>
#include <linux/securebits.h>
#include <linux/seqlock.h>
#include <linux/rbtree.h>
#include <net/net_namespace.h>
#include <linux/sched/rt.h>

#ifdef CONFIG_SMP
# define INIT_PUSHABLE_TASKS(tsk)					\
	.pushable_tasks = PLIST_NODE_INIT(tsk.pushable_tasks, MAX_PRIO),
#else
# define INIT_PUSHABLE_TASKS(tsk)
#endif

extern struct files_struct init_files;
extern struct fs_struct init_fs;

#ifdef CONFIG_CGROUPS
#define INIT_GROUP_RWSEM(sig)						\
	.group_rwsem = __RWSEM_INITIALIZER(sig.group_rwsem),
#else
#define INIT_GROUP_RWSEM(sig)
#endif

#ifdef CONFIG_CPUSETS
#define INIT_CPUSET_SEQ(tsk)							\
	.mems_allowed_seq = SEQCNT_ZERO(tsk.mems_allowed_seq),
#else
#define INIT_CPUSET_SEQ(tsk)
#endif

#define INIT_SIGNALS(sig) {						\
	.nr_threads	= 1,						\
	.thread_head	= LIST_HEAD_INIT(init_task.thread_node),	\
	.wait_chldexit	= __WAIT_QUEUE_HEAD_INITIALIZER(sig.wait_chldexit),\
	.shared_pending	= { 						\
		.list = LIST_HEAD_INIT(sig.shared_pending.list),	\
		.signal =  {{0}}},					\
	.posix_timers	 = LIST_HEAD_INIT(sig.posix_timers),		\
	.cpu_timers	= INIT_CPU_TIMERS(sig.cpu_timers),		\
	.rlim		= INIT_RLIMITS,					\
	.cputimer	= { 						\
		.cputime = INIT_CPUTIME,				\
		.running = 0,						\
		.lock = __RAW_SPIN_LOCK_UNLOCKED(sig.cputimer.lock),	\
	},								\
	.cred_guard_mutex =						\
		 __MUTEX_INITIALIZER(sig.cred_guard_mutex),		\
	INIT_GROUP_RWSEM(sig)						\
}

extern struct nsproxy init_nsproxy;

#define INIT_SIGHAND(sighand) {						\
	.count		= ATOMIC_INIT(1), 				\
	.action		= { { { .sa_handler = SIG_DFL, } }, },		\
	.siglock	= __SPIN_LOCK_UNLOCKED(sighand.siglock),	\
	.signalfd_wqh	= __WAIT_QUEUE_HEAD_INITIALIZER(sighand.signalfd_wqh),	\
}

extern struct group_info init_groups;

#define INIT_STRUCT_PID {						\
	.count 		= ATOMIC_INIT(1),				\
	.tasks		= {						\
		{ .first = NULL },					\
		{ .first = NULL },					\
		{ .first = NULL },					\
	},								\
	.level		= 0,						\
	.numbers	= { {						\
		.nr		= 0,					\
		.ns		= &init_pid_ns,				\
		.pid_chain	= { .next = NULL, .pprev = NULL },	\
	}, }								\
}

#define INIT_PID_LINK(type) 					\
{								\
	.node = {						\
		.next = NULL,					\
		.pprev = NULL,					\
	},							\
	.pid = &init_struct_pid,				\
}

#ifdef CONFIG_AUDITSYSCALL
#define INIT_IDS \
	.loginuid = INVALID_UID, \
	.sessionid = (unsigned int)-1,
#else
#define INIT_IDS
#endif

#ifdef CONFIG_PREEMPT_RCU
#define INIT_TASK_RCU_TREE_PREEMPT()					\
	.rcu_blocked_node = NULL,
#else
#define INIT_TASK_RCU_TREE_PREEMPT(tsk)
#endif
#ifdef CONFIG_PREEMPT_RCU
#define INIT_TASK_RCU_PREEMPT(tsk)					\
	.rcu_read_lock_nesting = 0,					\
	.rcu_read_unlock_special.s = 0,					\
	.rcu_node_entry = LIST_HEAD_INIT(tsk.rcu_node_entry),		\
	INIT_TASK_RCU_TREE_PREEMPT()
#else
#define INIT_TASK_RCU_PREEMPT(tsk)
#endif
#ifdef CONFIG_TASKS_RCU
#define INIT_TASK_RCU_TASKS(tsk)					\
	.rcu_tasks_holdout = false,					\
	.rcu_tasks_holdout_list =					\
		LIST_HEAD_INIT(tsk.rcu_tasks_holdout_list),		\
	.rcu_tasks_idle_cpu = -1,
#else
#define INIT_TASK_RCU_TASKS(tsk)
#endif

extern struct cred init_cred;

extern struct task_group root_task_group;

#ifdef CONFIG_CGROUP_SCHED
# define INIT_CGROUP_SCHED(tsk)						\
	.sched_task_group = &root_task_group,
#else
# define INIT_CGROUP_SCHED(tsk)
#endif

#ifdef CONFIG_PERF_EVENTS
# define INIT_PERF_EVENTS(tsk)						\
	.perf_event_mutex = 						\
		 __MUTEX_INITIALIZER(tsk.perf_event_mutex),		\
	.perf_event_list = LIST_HEAD_INIT(tsk.perf_event_list),
#else
# define INIT_PERF_EVENTS(tsk)
#endif

#ifdef CONFIG_VIRT_CPU_ACCOUNTING_GEN
# define INIT_VTIME(tsk)						\
	.vtime_seqlock = __SEQLOCK_UNLOCKED(tsk.vtime_seqlock),	\
	.vtime_snap = 0,				\
	.vtime_snap_whence = VTIME_SYS,
#else
# define INIT_VTIME(tsk)
#endif

#define INIT_TASK_COMM "swapper"

#ifdef CONFIG_RT_MUTEXES
# define INIT_RT_MUTEXES(tsk)						\
	.pi_waiters = RB_ROOT,						\
	.pi_waiters_leftmost = NULL,
#else
# define INIT_RT_MUTEXES(tsk)
#endif

<<<<<<< HEAD
=======
#ifdef CONFIG_NUMA_BALANCING
# define INIT_NUMA_BALANCING(tsk)					\
	.numa_preferred_nid = -1,					\
	.numa_group = NULL,						\
	.numa_faults = NULL,
#else
# define INIT_NUMA_BALANCING(tsk)
#endif

>>>>>>> c5861658
#ifdef CONFIG_KASAN
# define INIT_KASAN(tsk)						\
	.kasan_depth = 1,
#else
# define INIT_KASAN(tsk)
#endif

/*
 *  INIT_TASK is used to set up the first task table, touch at
 * your own risk!. Base=0, limit=0x1fffff (=2MB)
 */
#define INIT_TASK(tsk)	\
{									\
	.state		= 0,						\
	.stack		= &init_thread_info,				\
	.usage		= ATOMIC_INIT(2),				\
	.flags		= PF_KTHREAD,					\
	.prio		= MAX_PRIO-20,					\
	.static_prio	= MAX_PRIO-20,					\
	.normal_prio	= MAX_PRIO-20,					\
	.policy		= SCHED_NORMAL,					\
	.cpus_allowed	= CPU_MASK_ALL,					\
	.nr_cpus_allowed= NR_CPUS,					\
	.mm		= NULL,						\
	.active_mm	= &init_mm,					\
	.restart_block = {						\
		.fn = do_no_restart_syscall,				\
	},								\
	.se		= {						\
		.group_node 	= LIST_HEAD_INIT(tsk.se.group_node),	\
	},								\
	.rt		= {						\
		.run_list	= LIST_HEAD_INIT(tsk.rt.run_list),	\
		.time_slice	= RR_TIMESLICE,				\
	},								\
	.tasks		= LIST_HEAD_INIT(tsk.tasks),			\
	INIT_PUSHABLE_TASKS(tsk)					\
	INIT_CGROUP_SCHED(tsk)						\
	.ptraced	= LIST_HEAD_INIT(tsk.ptraced),			\
	.ptrace_entry	= LIST_HEAD_INIT(tsk.ptrace_entry),		\
	.real_parent	= &tsk,						\
	.parent		= &tsk,						\
	.children	= LIST_HEAD_INIT(tsk.children),			\
	.sibling	= LIST_HEAD_INIT(tsk.sibling),			\
	.group_leader	= &tsk,						\
	RCU_POINTER_INITIALIZER(real_cred, &init_cred),			\
	RCU_POINTER_INITIALIZER(cred, &init_cred),			\
	.comm		= INIT_TASK_COMM,				\
	.thread		= INIT_THREAD,					\
	.fs		= &init_fs,					\
	.files		= &init_files,					\
	.signal		= &init_signals,				\
	.sighand	= &init_sighand,				\
	.nsproxy	= &init_nsproxy,				\
	.pending	= {						\
		.list = LIST_HEAD_INIT(tsk.pending.list),		\
		.signal = {{0}}},					\
	.blocked	= {{0}},					\
	.alloc_lock	= __SPIN_LOCK_UNLOCKED(tsk.alloc_lock),		\
	.journal_info	= NULL,						\
	.cpu_timers	= INIT_CPU_TIMERS(tsk.cpu_timers),		\
	.pi_lock	= __RAW_SPIN_LOCK_UNLOCKED(tsk.pi_lock),	\
	.timer_slack_ns = 50000, /* 50 usec default slack */		\
	.pids = {							\
		[PIDTYPE_PID]  = INIT_PID_LINK(PIDTYPE_PID),		\
		[PIDTYPE_PGID] = INIT_PID_LINK(PIDTYPE_PGID),		\
		[PIDTYPE_SID]  = INIT_PID_LINK(PIDTYPE_SID),		\
	},								\
	.thread_group	= LIST_HEAD_INIT(tsk.thread_group),		\
	.thread_node	= LIST_HEAD_INIT(init_signals.thread_head),	\
	INIT_IDS							\
	INIT_PERF_EVENTS(tsk)						\
	INIT_TRACE_IRQFLAGS						\
	INIT_LOCKDEP							\
	INIT_FTRACE_GRAPH						\
	INIT_TRACE_RECURSION						\
	INIT_TASK_RCU_PREEMPT(tsk)					\
	INIT_TASK_RCU_TASKS(tsk)					\
	INIT_CPUSET_SEQ(tsk)						\
	INIT_RT_MUTEXES(tsk)						\
	INIT_VTIME(tsk)							\
<<<<<<< HEAD
=======
	INIT_NUMA_BALANCING(tsk)					\
>>>>>>> c5861658
	INIT_KASAN(tsk)							\
}


#define INIT_CPU_TIMERS(cpu_timers)					\
{									\
	LIST_HEAD_INIT(cpu_timers[0]),					\
	LIST_HEAD_INIT(cpu_timers[1]),					\
	LIST_HEAD_INIT(cpu_timers[2]),					\
}

/* Attach to the init_task data structure for proper alignment */
#define __init_task_data __attribute__((__section__(".data..init_task")))


#endif<|MERGE_RESOLUTION|>--- conflicted
+++ resolved
@@ -166,18 +166,6 @@
 # define INIT_RT_MUTEXES(tsk)
 #endif
 
-<<<<<<< HEAD
-=======
-#ifdef CONFIG_NUMA_BALANCING
-# define INIT_NUMA_BALANCING(tsk)					\
-	.numa_preferred_nid = -1,					\
-	.numa_group = NULL,						\
-	.numa_faults = NULL,
-#else
-# define INIT_NUMA_BALANCING(tsk)
-#endif
-
->>>>>>> c5861658
 #ifdef CONFIG_KASAN
 # define INIT_KASAN(tsk)						\
 	.kasan_depth = 1,
@@ -259,10 +247,6 @@
 	INIT_CPUSET_SEQ(tsk)						\
 	INIT_RT_MUTEXES(tsk)						\
 	INIT_VTIME(tsk)							\
-<<<<<<< HEAD
-=======
-	INIT_NUMA_BALANCING(tsk)					\
->>>>>>> c5861658
 	INIT_KASAN(tsk)							\
 }
 
