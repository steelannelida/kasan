/*
 * linux/arch/arm/mach-omap2/timer.c
 *
 * OMAP2 GP timer support.
 *
 * Copyright (C) 2009 Nokia Corporation
 *
 * Update to use new clocksource/clockevent layers
 * Author: Kevin Hilman, MontaVista Software, Inc. <source@mvista.com>
 * Copyright (C) 2007 MontaVista Software, Inc.
 *
 * Original driver:
 * Copyright (C) 2005 Nokia Corporation
 * Author: Paul Mundt <paul.mundt@nokia.com>
 *         Juha Yrjölä <juha.yrjola@nokia.com>
 * OMAP Dual-mode timer framework support by Timo Teras
 *
 * Some parts based off of TI's 24xx code:
 *
 * Copyright (C) 2004-2009 Texas Instruments, Inc.
 *
 * Roughly modelled after the OMAP1 MPU timer code.
 * Added OMAP4 support - Santosh Shilimkar <santosh.shilimkar@ti.com>
 *
 * This file is subject to the terms and conditions of the GNU General Public
 * License. See the file "COPYING" in the main directory of this archive
 * for more details.
 */
#include <linux/init.h>
#include <linux/time.h>
#include <linux/interrupt.h>
#include <linux/err.h>
#include <linux/clk.h>
#include <linux/delay.h>
#include <linux/irq.h>
#include <linux/clocksource.h>
#include <linux/clockchips.h>
#include <linux/slab.h>

#include <asm/mach/time.h>
#include <plat/dmtimer.h>
#include <asm/localtimer.h>
#include <asm/sched_clock.h>
#include "common.h"
#include <plat/omap_hwmod.h>
#include <plat/omap_device.h>
#include <plat/omap-pm.h>

#include "powerdomain.h"

/* Parent clocks, eventually these will come from the clock framework */

#define OMAP2_MPU_SOURCE	"sys_ck"
#define OMAP3_MPU_SOURCE	OMAP2_MPU_SOURCE
#define OMAP4_MPU_SOURCE	"sys_clkin_ck"
#define OMAP2_32K_SOURCE	"func_32k_ck"
#define OMAP3_32K_SOURCE	"omap_32k_fck"
#define OMAP4_32K_SOURCE	"sys_32k_ck"

#ifdef CONFIG_OMAP_32K_TIMER
#define OMAP2_CLKEV_SOURCE	OMAP2_32K_SOURCE
#define OMAP3_CLKEV_SOURCE	OMAP3_32K_SOURCE
#define OMAP4_CLKEV_SOURCE	OMAP4_32K_SOURCE
#define OMAP3_SECURE_TIMER	12
#else
#define OMAP2_CLKEV_SOURCE	OMAP2_MPU_SOURCE
#define OMAP3_CLKEV_SOURCE	OMAP3_MPU_SOURCE
#define OMAP4_CLKEV_SOURCE	OMAP4_MPU_SOURCE
#define OMAP3_SECURE_TIMER	1
#endif

/* MAX_GPTIMER_ID: number of GPTIMERs on the chip */
#define MAX_GPTIMER_ID		12

static u32 sys_timer_reserved;

/* Clockevent code */

static struct omap_dm_timer clkev;
static struct clock_event_device clockevent_gpt;

static irqreturn_t omap2_gp_timer_interrupt(int irq, void *dev_id)
{
	struct clock_event_device *evt = &clockevent_gpt;

	__omap_dm_timer_write_status(&clkev, OMAP_TIMER_INT_OVERFLOW);

	evt->event_handler(evt);
	return IRQ_HANDLED;
}

static struct irqaction omap2_gp_timer_irq = {
	.name		= "gp timer",
	.flags		= IRQF_DISABLED | IRQF_TIMER | IRQF_IRQPOLL,
	.handler	= omap2_gp_timer_interrupt,
};

static int omap2_gp_timer_set_next_event(unsigned long cycles,
					 struct clock_event_device *evt)
{
	__omap_dm_timer_load_start(&clkev, OMAP_TIMER_CTRL_ST,
						0xffffffff - cycles, 1);

	return 0;
}

static void omap2_gp_timer_set_mode(enum clock_event_mode mode,
				    struct clock_event_device *evt)
{
	u32 period;

	__omap_dm_timer_stop(&clkev, 1, clkev.rate);

	switch (mode) {
	case CLOCK_EVT_MODE_PERIODIC:
		period = clkev.rate / HZ;
		period -= 1;
		/* Looks like we need to first set the load value separately */
		__omap_dm_timer_write(&clkev, OMAP_TIMER_LOAD_REG,
					0xffffffff - period, 1);
		__omap_dm_timer_load_start(&clkev,
					OMAP_TIMER_CTRL_AR | OMAP_TIMER_CTRL_ST,
						0xffffffff - period, 1);
		break;
	case CLOCK_EVT_MODE_ONESHOT:
		break;
	case CLOCK_EVT_MODE_UNUSED:
	case CLOCK_EVT_MODE_SHUTDOWN:
	case CLOCK_EVT_MODE_RESUME:
		break;
	}
}

static struct clock_event_device clockevent_gpt = {
	.name		= "gp timer",
	.features       = CLOCK_EVT_FEAT_PERIODIC | CLOCK_EVT_FEAT_ONESHOT,
	.shift		= 32,
	.set_next_event	= omap2_gp_timer_set_next_event,
	.set_mode	= omap2_gp_timer_set_mode,
};

static int __init omap_dm_timer_init_one(struct omap_dm_timer *timer,
						int gptimer_id,
						const char *fck_source)
{
	char name[10]; /* 10 = sizeof("gptXX_Xck0") */
	struct omap_hwmod *oh;
	size_t size;
	int res = 0;

	sprintf(name, "timer%d", gptimer_id);
	omap_hwmod_setup_one(name);
	oh = omap_hwmod_lookup(name);
	if (!oh)
		return -ENODEV;

	timer->irq = oh->mpu_irqs[0].irq;
	timer->phys_base = oh->slaves[0]->addr->pa_start;
	size = oh->slaves[0]->addr->pa_end - timer->phys_base;

	/* Static mapping, never released */
	timer->io_base = ioremap(timer->phys_base, size);
	if (!timer->io_base)
		return -ENXIO;

	/* After the dmtimer is using hwmod these clocks won't be needed */
	sprintf(name, "gpt%d_fck", gptimer_id);
	timer->fclk = clk_get(NULL, name);
	if (IS_ERR(timer->fclk))
		return -ENODEV;

	sprintf(name, "gpt%d_ick", gptimer_id);
	timer->iclk = clk_get(NULL, name);
	if (IS_ERR(timer->iclk)) {
		clk_put(timer->fclk);
		return -ENODEV;
	}

	omap_hwmod_enable(oh);

	sys_timer_reserved |= (1 << (gptimer_id - 1));

	if (gptimer_id != 12) {
		struct clk *src;

		src = clk_get(NULL, fck_source);
		if (IS_ERR(src)) {
			res = -EINVAL;
		} else {
			res = __omap_dm_timer_set_source(timer->fclk, src);
			if (IS_ERR_VALUE(res))
				pr_warning("%s: timer%i cannot set source\n",
						__func__, gptimer_id);
			clk_put(src);
		}
	}
	__omap_dm_timer_init_regs(timer);
	__omap_dm_timer_reset(timer, 1, 1);
	timer->posted = 1;

	timer->rate = clk_get_rate(timer->fclk);

	timer->reserved = 1;

	return res;
}

static void __init omap2_gp_clockevent_init(int gptimer_id,
						const char *fck_source)
{
	int res;

	res = omap_dm_timer_init_one(&clkev, gptimer_id, fck_source);
	BUG_ON(res);

	omap2_gp_timer_irq.dev_id = (void *)&clkev;
	setup_irq(clkev.irq, &omap2_gp_timer_irq);

	__omap_dm_timer_int_enable(&clkev, OMAP_TIMER_INT_OVERFLOW);

	clockevent_gpt.mult = div_sc(clkev.rate, NSEC_PER_SEC,
				     clockevent_gpt.shift);
	clockevent_gpt.max_delta_ns =
		clockevent_delta2ns(0xffffffff, &clockevent_gpt);
	clockevent_gpt.min_delta_ns =
		clockevent_delta2ns(3, &clockevent_gpt);
		/* Timer internal resynch latency. */

	clockevent_gpt.cpumask = cpumask_of(0);
	clockevents_register_device(&clockevent_gpt);

	pr_info("OMAP clockevent source: GPTIMER%d at %lu Hz\n",
		gptimer_id, clkev.rate);
}

/* Clocksource code */

#ifdef CONFIG_OMAP_32K_TIMER
/*
 * When 32k-timer is enabled, don't use GPTimer for clocksource
 * instead, just leave default clocksource which uses the 32k
 * sync counter.  See clocksource setup in plat-omap/counter_32k.c
 */

static void __init omap2_gp_clocksource_init(int unused, const char *dummy)
{
	omap_init_clocksource_32k();
}

#else

static struct omap_dm_timer clksrc;

/*
 * clocksource
 */
static cycle_t clocksource_read_cycles(struct clocksource *cs)
{
	return (cycle_t)__omap_dm_timer_read_counter(&clksrc, 1);
}

static struct clocksource clocksource_gpt = {
	.name		= "gp timer",
	.rating		= 300,
	.read		= clocksource_read_cycles,
	.mask		= CLOCKSOURCE_MASK(32),
	.flags		= CLOCK_SOURCE_IS_CONTINUOUS,
};

static u32 notrace dmtimer_read_sched_clock(void)
{
	if (clksrc.reserved)
<<<<<<< HEAD
		return __omap_dm_timer_read_counter(clksrc.io_base, 1);
=======
		return __omap_dm_timer_read_counter(&clksrc, 1);
>>>>>>> c16fa4f2

	return 0;
}

/* Setup free-running counter for clocksource */
static void __init omap2_gp_clocksource_init(int gptimer_id,
						const char *fck_source)
{
	int res;

	res = omap_dm_timer_init_one(&clksrc, gptimer_id, fck_source);
	BUG_ON(res);

	pr_info("OMAP clocksource: GPTIMER%d at %lu Hz\n",
		gptimer_id, clksrc.rate);

	__omap_dm_timer_load_start(&clksrc,
			OMAP_TIMER_CTRL_ST | OMAP_TIMER_CTRL_AR, 0, 1);
	setup_sched_clock(dmtimer_read_sched_clock, 32, clksrc.rate);

	if (clocksource_register_hz(&clocksource_gpt, clksrc.rate))
		pr_err("Could not register clocksource %s\n",
			clocksource_gpt.name);
}
#endif

#define OMAP_SYS_TIMER_INIT(name, clkev_nr, clkev_src,			\
				clksrc_nr, clksrc_src)			\
static void __init omap##name##_timer_init(void)			\
{									\
	omap2_gp_clockevent_init((clkev_nr), clkev_src);		\
	omap2_gp_clocksource_init((clksrc_nr), clksrc_src);		\
}

#define OMAP_SYS_TIMER(name)						\
struct sys_timer omap##name##_timer = {					\
	.init	= omap##name##_timer_init,				\
};

#ifdef CONFIG_ARCH_OMAP2
OMAP_SYS_TIMER_INIT(2, 1, OMAP2_CLKEV_SOURCE, 2, OMAP2_MPU_SOURCE)
OMAP_SYS_TIMER(2)
#endif

#ifdef CONFIG_ARCH_OMAP3
OMAP_SYS_TIMER_INIT(3, 1, OMAP3_CLKEV_SOURCE, 2, OMAP3_MPU_SOURCE)
OMAP_SYS_TIMER(3)
OMAP_SYS_TIMER_INIT(3_secure, OMAP3_SECURE_TIMER, OMAP3_CLKEV_SOURCE,
			2, OMAP3_MPU_SOURCE)
OMAP_SYS_TIMER(3_secure)
#endif

#ifdef CONFIG_ARCH_OMAP4
static void __init omap4_timer_init(void)
{
#ifdef CONFIG_LOCAL_TIMERS
	twd_base = ioremap(OMAP44XX_LOCAL_TWD_BASE, SZ_256);
	BUG_ON(!twd_base);
#endif
	omap2_gp_clockevent_init(1, OMAP4_CLKEV_SOURCE);
	omap2_gp_clocksource_init(2, OMAP4_MPU_SOURCE);
}
OMAP_SYS_TIMER(4)
#endif

/**
 * omap2_dm_timer_set_src - change the timer input clock source
 * @pdev:	timer platform device pointer
 * @source:	array index of parent clock source
 */
static int omap2_dm_timer_set_src(struct platform_device *pdev, int source)
{
	int ret;
	struct dmtimer_platform_data *pdata = pdev->dev.platform_data;
	struct clk *fclk, *parent;
	char *parent_name = NULL;

	fclk = clk_get(&pdev->dev, "fck");
	if (IS_ERR_OR_NULL(fclk)) {
		dev_err(&pdev->dev, "%s: %d: clk_get() FAILED\n",
				__func__, __LINE__);
		return -EINVAL;
	}

	switch (source) {
	case OMAP_TIMER_SRC_SYS_CLK:
		parent_name = "sys_ck";
		break;

	case OMAP_TIMER_SRC_32_KHZ:
		parent_name = "32k_ck";
		break;

	case OMAP_TIMER_SRC_EXT_CLK:
		if (pdata->timer_ip_version == OMAP_TIMER_IP_VERSION_1) {
			parent_name = "alt_ck";
			break;
		}
		dev_err(&pdev->dev, "%s: %d: invalid clk src.\n",
			__func__, __LINE__);
		clk_put(fclk);
		return -EINVAL;
	}

	parent = clk_get(&pdev->dev, parent_name);
	if (IS_ERR_OR_NULL(parent)) {
		dev_err(&pdev->dev, "%s: %d: clk_get() %s FAILED\n",
			__func__, __LINE__, parent_name);
		clk_put(fclk);
		return -EINVAL;
	}

	ret = clk_set_parent(fclk, parent);
	if (IS_ERR_VALUE(ret)) {
		dev_err(&pdev->dev, "%s: clk_set_parent() to %s FAILED\n",
			__func__, parent_name);
		ret = -EINVAL;
	}

	clk_put(parent);
	clk_put(fclk);

	return ret;
}

/**
 * omap_timer_init - build and register timer device with an
 * associated timer hwmod
 * @oh:	timer hwmod pointer to be used to build timer device
 * @user:	parameter that can be passed from calling hwmod API
 *
 * Called by omap_hwmod_for_each_by_class to register each of the timer
 * devices present in the system. The number of timer devices is known
 * by parsing through the hwmod database for a given class name. At the
 * end of function call memory is allocated for timer device and it is
 * registered to the framework ready to be proved by the driver.
 */
static int __init omap_timer_init(struct omap_hwmod *oh, void *unused)
{
	int id;
	int ret = 0;
	char *name = "omap_timer";
	struct dmtimer_platform_data *pdata;
	struct platform_device *pdev;
	struct omap_timer_capability_dev_attr *timer_dev_attr;
	struct powerdomain *pwrdm;

	pr_debug("%s: %s\n", __func__, oh->name);

	/* on secure device, do not register secure timer */
	timer_dev_attr = oh->dev_attr;
	if (omap_type() != OMAP2_DEVICE_TYPE_GP && timer_dev_attr)
		if (timer_dev_attr->timer_capability == OMAP_TIMER_SECURE)
			return ret;

	pdata = kzalloc(sizeof(*pdata), GFP_KERNEL);
	if (!pdata) {
		pr_err("%s: No memory for [%s]\n", __func__, oh->name);
		return -ENOMEM;
	}

	/*
	 * Extract the IDs from name field in hwmod database
	 * and use the same for constructing ids' for the
	 * timer devices. In a way, we are avoiding usage of
	 * static variable witin the function to do the same.
	 * CAUTION: We have to be careful and make sure the
	 * name in hwmod database does not change in which case
	 * we might either make corresponding change here or
	 * switch back static variable mechanism.
	 */
	sscanf(oh->name, "timer%2d", &id);

	pdata->set_timer_src = omap2_dm_timer_set_src;
	pdata->timer_ip_version = oh->class->rev;

	/* Mark clocksource and clockevent timers as reserved */
	if ((sys_timer_reserved >> (id - 1)) & 0x1)
		pdata->reserved = 1;

	pwrdm = omap_hwmod_get_pwrdm(oh);
	pdata->loses_context = pwrdm_can_ever_lose_context(pwrdm);
#ifdef CONFIG_PM
	pdata->get_context_loss_count = omap_pm_get_dev_context_loss_count;
#endif
	pdev = omap_device_build(name, id, oh, pdata, sizeof(*pdata),
				 NULL, 0, 0);

	if (IS_ERR(pdev)) {
		pr_err("%s: Can't build omap_device for %s: %s.\n",
			__func__, name, oh->name);
		ret = -EINVAL;
	}

	kfree(pdata);

	return ret;
}

/**
 * omap2_dm_timer_init - top level regular device initialization
 *
 * Uses dedicated hwmod api to parse through hwmod database for
 * given class name and then build and register the timer device.
 */
static int __init omap2_dm_timer_init(void)
{
	int ret;

	ret = omap_hwmod_for_each_by_class("timer", omap_timer_init, NULL);
	if (unlikely(ret)) {
		pr_err("%s: device registration failed.\n", __func__);
		return -EINVAL;
	}

	return 0;
}
arch_initcall(omap2_dm_timer_init);<|MERGE_RESOLUTION|>--- conflicted
+++ resolved
@@ -270,11 +270,7 @@
 static u32 notrace dmtimer_read_sched_clock(void)
 {
 	if (clksrc.reserved)
-<<<<<<< HEAD
-		return __omap_dm_timer_read_counter(clksrc.io_base, 1);
-=======
 		return __omap_dm_timer_read_counter(&clksrc, 1);
->>>>>>> c16fa4f2
 
 	return 0;
 }
