--- conflicted
+++ resolved
@@ -521,26 +521,11 @@
 	.endr
 
 NEXT_PAGE(kasan_zero_pte)
-<<<<<<< HEAD
-	FILL(empty_zero_page - __START_KERNEL_map + __PAGE_KERNEL_RO, 512)
-NEXT_PAGE(kasan_zero_pmd)
-	FILL(kasan_zero_pte - __START_KERNEL_map + __PAGE_KERNEL_RO, 512)
-NEXT_PAGE(kasan_zero_pud)
-	FILL(kasan_zero_pmd - __START_KERNEL_map + __PAGE_KERNEL_RO, 512)
-
-NEXT_PAGE(kasan_poisoned_pte)
-	FILL(kasan_poisoned_page - __START_KERNEL_map + _KERNPG_TABLE, 512)
-NEXT_PAGE(kasan_poisoned_pmd)
-	FILL(kasan_poisoned_pte - __START_KERNEL_map + _KERNPG_TABLE, 512)
-NEXT_PAGE(kasan_poisoned_pud)
-	FILL(kasan_poisoned_pmd - __START_KERNEL_map + _KERNPG_TABLE, 512)
-=======
 	FILL(kasan_zero_page - __START_KERNEL_map + _KERNPG_TABLE, 512)
 NEXT_PAGE(kasan_zero_pmd)
 	FILL(kasan_zero_pte - __START_KERNEL_map + _KERNPG_TABLE, 512)
 NEXT_PAGE(kasan_zero_pud)
 	FILL(kasan_zero_pmd - __START_KERNEL_map + _KERNPG_TABLE, 512)
->>>>>>> c5861658
 
 #undef FILL
 #endif
@@ -554,13 +539,6 @@
 
 #ifdef CONFIG_KASAN
 /*
-<<<<<<< HEAD
- * This page used as early shadow.
- * Latter we use it to poison large ranges of memory that
- * shouldn't be accessed by anyone except kasan itself.
- */
-NEXT_PAGE(kasan_poisoned_page)
-=======
  * This page used as early shadow. We don't use empty_zero_page
  * at early stages, stack instrumentation could write some garbage
  * to this page.
@@ -569,6 +547,5 @@
  * (vmalloc/vmemmap ...).
  */
 NEXT_PAGE(kasan_zero_page)
->>>>>>> c5861658
 	.skip PAGE_SIZE
 #endif