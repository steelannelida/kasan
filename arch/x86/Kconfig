# Select 32 or 64 bit
config 64BIT
	bool "64-bit kernel" if ARCH = "x86"
	default ARCH != "i386"
	---help---
	  Say yes to build a 64-bit kernel - formerly known as x86_64
	  Say no to build a 32-bit kernel - formerly known as i386

config X86_32
	def_bool y
	depends on !64BIT
	select CLKSRC_I8253
	select HAVE_UID16

config X86_64
	def_bool y
	depends on 64BIT
	select X86_DEV_DMA_OPS
	select ARCH_USE_CMPXCHG_LOCKREF

### Arch settings
config X86
	def_bool y
	select ARCH_MIGHT_HAVE_ACPI_PDC if ACPI
	select ARCH_HAS_DEBUG_STRICT_USER_COPY_CHECKS
	select ARCH_HAS_FAST_MULTIPLIER
	select ARCH_MIGHT_HAVE_PC_PARPORT
	select ARCH_MIGHT_HAVE_PC_SERIO
	select HAVE_AOUT if X86_32
	select HAVE_UNSTABLE_SCHED_CLOCK
	select ARCH_SUPPORTS_NUMA_BALANCING if X86_64
	select ARCH_SUPPORTS_INT128 if X86_64
	select HAVE_IDE
	select HAVE_OPROFILE
	select HAVE_PCSPKR_PLATFORM
	select HAVE_PERF_EVENTS
	select HAVE_IOREMAP_PROT
	select HAVE_KPROBES
	select HAVE_MEMBLOCK
	select HAVE_MEMBLOCK_NODE_MAP
	select ARCH_DISCARD_MEMBLOCK
	select ARCH_WANT_OPTIONAL_GPIOLIB
	select ARCH_WANT_FRAME_POINTERS
	select HAVE_DMA_ATTRS
	select HAVE_DMA_CONTIGUOUS
	select HAVE_KRETPROBES
	select GENERIC_EARLY_IOREMAP
	select HAVE_OPTPROBES
	select HAVE_KPROBES_ON_FTRACE
	select HAVE_FTRACE_MCOUNT_RECORD
	select HAVE_FENTRY if X86_64
	select HAVE_C_RECORDMCOUNT
	select HAVE_DYNAMIC_FTRACE
	select HAVE_DYNAMIC_FTRACE_WITH_REGS
	select HAVE_FUNCTION_TRACER
	select HAVE_FUNCTION_GRAPH_TRACER
	select HAVE_FUNCTION_GRAPH_FP_TEST
	select HAVE_SYSCALL_TRACEPOINTS
	select SYSCTL_EXCEPTION_TRACE
	select HAVE_KVM
	select HAVE_ARCH_KGDB
	select HAVE_ARCH_TRACEHOOK
	select HAVE_GENERIC_DMA_COHERENT if X86_32
	select HAVE_EFFICIENT_UNALIGNED_ACCESS
	select USER_STACKTRACE_SUPPORT
	select HAVE_REGS_AND_STACK_ACCESS_API
	select HAVE_DMA_API_DEBUG
	select HAVE_KERNEL_GZIP
	select HAVE_KERNEL_BZIP2
	select HAVE_KERNEL_LZMA
	select HAVE_KERNEL_XZ
	select HAVE_KERNEL_LZO
	select HAVE_KERNEL_LZ4
	select HAVE_HW_BREAKPOINT
	select HAVE_MIXED_BREAKPOINTS_REGS
	select PERF_EVENTS
	select HAVE_PERF_EVENTS_NMI
	select HAVE_PERF_REGS
	select HAVE_PERF_USER_STACK_DUMP
	select HAVE_DEBUG_KMEMLEAK
	select ANON_INODES
	select HAVE_ALIGNED_STRUCT_PAGE if SLUB
	select HAVE_CMPXCHG_LOCAL
	select HAVE_CMPXCHG_DOUBLE
	select HAVE_ARCH_KMEMCHECK
	select HAVE_USER_RETURN_NOTIFIER
	select ARCH_BINFMT_ELF_RANDOMIZE_PIE
	select HAVE_ARCH_JUMP_LABEL
	select ARCH_HAS_ATOMIC64_DEC_IF_POSITIVE
	select SPARSE_IRQ
	select GENERIC_FIND_FIRST_BIT
	select GENERIC_IRQ_PROBE
	select GENERIC_PENDING_IRQ if SMP
	select GENERIC_IRQ_SHOW
	select GENERIC_CLOCKEVENTS_MIN_ADJUST
	select IRQ_FORCED_THREADING
	select HAVE_BPF_JIT if X86_64
	select HAVE_ARCH_TRANSPARENT_HUGEPAGE
	select ARCH_HAS_SG_CHAIN
	select CLKEVT_I8253
	select ARCH_HAVE_NMI_SAFE_CMPXCHG
	select GENERIC_IOMAP
	select DCACHE_WORD_ACCESS
	select GENERIC_SMP_IDLE_THREAD
	select ARCH_WANT_IPC_PARSE_VERSION if X86_32
	select HAVE_ARCH_SECCOMP_FILTER
	select BUILDTIME_EXTABLE_SORT
	select GENERIC_CMOS_UPDATE
	select HAVE_ARCH_SOFT_DIRTY if X86_64
	select CLOCKSOURCE_WATCHDOG
	select GENERIC_CLOCKEVENTS
	select ARCH_CLOCKSOURCE_DATA
	select CLOCKSOURCE_VALIDATE_LAST_CYCLE
	select GENERIC_CLOCKEVENTS_BROADCAST if X86_64 || (X86_32 && X86_LOCAL_APIC)
	select GENERIC_TIME_VSYSCALL
	select GENERIC_STRNCPY_FROM_USER
	select GENERIC_STRNLEN_USER
	select HAVE_CONTEXT_TRACKING if X86_64
	select HAVE_IRQ_TIME_ACCOUNTING
	select VIRT_TO_BUS
	select MODULES_USE_ELF_REL if X86_32
	select MODULES_USE_ELF_RELA if X86_64
	select CLONE_BACKWARDS if X86_32
	select ARCH_USE_BUILTIN_BSWAP
	select ARCH_USE_QUEUE_RWLOCK
	select OLD_SIGSUSPEND3 if X86_32 || IA32_EMULATION
	select OLD_SIGACTION if X86_32
	select COMPAT_OLD_SIGACTION if IA32_EMULATION
	select RTC_LIB
	select HAVE_DEBUG_STACKOVERFLOW
	select HAVE_IRQ_EXIT_ON_IRQ_STACK if X86_64
	select HAVE_CC_STACKPROTECTOR
	select GENERIC_CPU_AUTOPROBE
	select HAVE_ARCH_AUDITSYSCALL
	select ARCH_SUPPORTS_ATOMIC_RMW
	select HAVE_ACPI_APEI if ACPI
	select HAVE_ACPI_APEI_NMI if ACPI
	select ACPI_LEGACY_TABLES_LOOKUP if ACPI
<<<<<<< HEAD
	select HAVE_ARCH_KASAN if X86_64
=======
	select X86_FEATURE_NAMES if PROC_FS
>>>>>>> f114040e

config INSTRUCTION_DECODER
	def_bool y
	depends on KPROBES || PERF_EVENTS || UPROBES

config OUTPUT_FORMAT
	string
	default "elf32-i386" if X86_32
	default "elf64-x86-64" if X86_64

config ARCH_DEFCONFIG
	string
	default "arch/x86/configs/i386_defconfig" if X86_32
	default "arch/x86/configs/x86_64_defconfig" if X86_64

config LOCKDEP_SUPPORT
	def_bool y

config STACKTRACE_SUPPORT
	def_bool y

config HAVE_LATENCYTOP_SUPPORT
	def_bool y

config MMU
	def_bool y

config SBUS
	bool

config NEED_DMA_MAP_STATE
	def_bool y
	depends on X86_64 || INTEL_IOMMU || DMA_API_DEBUG

config NEED_SG_DMA_LENGTH
	def_bool y

config GENERIC_ISA_DMA
	def_bool y
	depends on ISA_DMA_API

config GENERIC_BUG
	def_bool y
	depends on BUG
	select GENERIC_BUG_RELATIVE_POINTERS if X86_64

config GENERIC_BUG_RELATIVE_POINTERS
	bool

config GENERIC_HWEIGHT
	def_bool y

config ARCH_MAY_HAVE_PC_FDC
	def_bool y
	depends on ISA_DMA_API

config RWSEM_XCHGADD_ALGORITHM
	def_bool y

config GENERIC_CALIBRATE_DELAY
	def_bool y

config ARCH_HAS_CPU_RELAX
	def_bool y

config ARCH_HAS_CACHE_LINE_SIZE
	def_bool y

config HAVE_SETUP_PER_CPU_AREA
	def_bool y

config NEED_PER_CPU_EMBED_FIRST_CHUNK
	def_bool y

config NEED_PER_CPU_PAGE_FIRST_CHUNK
	def_bool y

config ARCH_HIBERNATION_POSSIBLE
	def_bool y

config ARCH_SUSPEND_POSSIBLE
	def_bool y

config ARCH_WANT_HUGE_PMD_SHARE
	def_bool y

config ARCH_WANT_GENERAL_HUGETLB
	def_bool y

config ZONE_DMA32
	bool
	default X86_64

config AUDIT_ARCH
	bool
	default X86_64

config ARCH_SUPPORTS_OPTIMIZED_INLINING
	def_bool y

config ARCH_SUPPORTS_DEBUG_PAGEALLOC
	def_bool y

config HAVE_INTEL_TXT
	def_bool y
	depends on INTEL_IOMMU && ACPI

config X86_32_SMP
	def_bool y
	depends on X86_32 && SMP

config X86_64_SMP
	def_bool y
	depends on X86_64 && SMP

config X86_HT
	def_bool y
	depends on SMP

config X86_32_LAZY_GS
	def_bool y
	depends on X86_32 && !CC_STACKPROTECTOR

config ARCH_HWEIGHT_CFLAGS
	string
	default "-fcall-saved-ecx -fcall-saved-edx" if X86_32
	default "-fcall-saved-rdi -fcall-saved-rsi -fcall-saved-rdx -fcall-saved-rcx -fcall-saved-r8 -fcall-saved-r9 -fcall-saved-r10 -fcall-saved-r11" if X86_64

config ARCH_SUPPORTS_UPROBES
	def_bool y

config FIX_EARLYCON_MEM
	def_bool y

source "init/Kconfig"
source "kernel/Kconfig.freezer"

menu "Processor type and features"

config ZONE_DMA
	bool "DMA memory allocation support" if EXPERT
	default y
	help
	  DMA memory allocation support allows devices with less than 32-bit
	  addressing to allocate within the first 16MB of address space.
	  Disable if no such devices will be used.

	  If unsure, say Y.

config SMP
	bool "Symmetric multi-processing support"
	---help---
	  This enables support for systems with more than one CPU. If you have
	  a system with only one CPU, say N. If you have a system with more
	  than one CPU, say Y.

	  If you say N here, the kernel will run on uni- and multiprocessor
	  machines, but will use only one CPU of a multiprocessor machine. If
	  you say Y here, the kernel will run on many, but not all,
	  uniprocessor machines. On a uniprocessor machine, the kernel
	  will run faster if you say N here.

	  Note that if you say Y here and choose architecture "586" or
	  "Pentium" under "Processor family", the kernel will not work on 486
	  architectures. Similarly, multiprocessor kernels for the "PPro"
	  architecture may not work on all Pentium based boards.

	  People using multiprocessor machines who say Y here should also say
	  Y to "Enhanced Real Time Clock Support", below. The "Advanced Power
	  Management" code will be disabled if you say Y here.

	  See also <file:Documentation/x86/i386/IO-APIC.txt>,
	  <file:Documentation/nmi_watchdog.txt> and the SMP-HOWTO available at
	  <http://www.tldp.org/docs.html#howto>.

	  If you don't know what to do here, say N.

config X86_FEATURE_NAMES
	bool "Processor feature human-readable names" if EMBEDDED
	default y
	---help---
	  This option compiles in a table of x86 feature bits and corresponding
	  names.  This is required to support /proc/cpuinfo and a few kernel
	  messages.  You can disable this to save space, at the expense of
	  making those few kernel messages show numeric feature bits instead.

	  If in doubt, say Y.

config X86_X2APIC
	bool "Support x2apic"
	depends on X86_LOCAL_APIC && X86_64 && IRQ_REMAP
	---help---
	  This enables x2apic support on CPUs that have this feature.

	  This allows 32-bit apic IDs (so it can support very large systems),
	  and accesses the local apic via MSRs not via mmio.

	  If you don't know what to do here, say N.

config X86_MPPARSE
	bool "Enable MPS table" if ACPI || SFI
	default y
	depends on X86_LOCAL_APIC
	---help---
	  For old smp systems that do not have proper acpi support. Newer systems
	  (esp with 64bit cpus) with acpi support, MADT and DSDT will override it

config X86_BIGSMP
	bool "Support for big SMP systems with more than 8 CPUs"
	depends on X86_32 && SMP
	---help---
	  This option is needed for the systems that have more than 8 CPUs

config GOLDFISH
       def_bool y
       depends on X86_GOLDFISH

if X86_32
config X86_EXTENDED_PLATFORM
	bool "Support for extended (non-PC) x86 platforms"
	default y
	---help---
	  If you disable this option then the kernel will only support
	  standard PC platforms. (which covers the vast majority of
	  systems out there.)

	  If you enable this option then you'll be able to select support
	  for the following (non-PC) 32 bit x86 platforms:
		Goldfish (Android emulator)
		AMD Elan
		RDC R-321x SoC
		SGI 320/540 (Visual Workstation)
		STA2X11-based (e.g. Northville)
		Moorestown MID devices

	  If you have one of these systems, or if you want to build a
	  generic distribution kernel, say Y here - otherwise say N.
endif

if X86_64
config X86_EXTENDED_PLATFORM
	bool "Support for extended (non-PC) x86 platforms"
	default y
	---help---
	  If you disable this option then the kernel will only support
	  standard PC platforms. (which covers the vast majority of
	  systems out there.)

	  If you enable this option then you'll be able to select support
	  for the following (non-PC) 64 bit x86 platforms:
		Numascale NumaChip
		ScaleMP vSMP
		SGI Ultraviolet

	  If you have one of these systems, or if you want to build a
	  generic distribution kernel, say Y here - otherwise say N.
endif
# This is an alphabetically sorted list of 64 bit extended platforms
# Please maintain the alphabetic order if and when there are additions
config X86_NUMACHIP
	bool "Numascale NumaChip"
	depends on X86_64
	depends on X86_EXTENDED_PLATFORM
	depends on NUMA
	depends on SMP
	depends on X86_X2APIC
	depends on PCI_MMCONFIG
	---help---
	  Adds support for Numascale NumaChip large-SMP systems. Needed to
	  enable more than ~168 cores.
	  If you don't have one of these, you should say N here.

config X86_VSMP
	bool "ScaleMP vSMP"
	select HYPERVISOR_GUEST
	select PARAVIRT
	depends on X86_64 && PCI
	depends on X86_EXTENDED_PLATFORM
	depends on SMP
	---help---
	  Support for ScaleMP vSMP systems.  Say 'Y' here if this kernel is
	  supposed to run on these EM64T-based machines.  Only choose this option
	  if you have one of these machines.

config X86_UV
	bool "SGI Ultraviolet"
	depends on X86_64
	depends on X86_EXTENDED_PLATFORM
	depends on NUMA
	depends on X86_X2APIC
	---help---
	  This option is needed in order to support SGI Ultraviolet systems.
	  If you don't have one of these, you should say N here.

# Following is an alphabetically sorted list of 32 bit extended platforms
# Please maintain the alphabetic order if and when there are additions

config X86_GOLDFISH
       bool "Goldfish (Virtual Platform)"
       depends on X86_EXTENDED_PLATFORM
       ---help---
	 Enable support for the Goldfish virtual platform used primarily
	 for Android development. Unless you are building for the Android
	 Goldfish emulator say N here.

config X86_INTEL_CE
	bool "CE4100 TV platform"
	depends on PCI
	depends on PCI_GODIRECT
	depends on X86_IO_APIC
	depends on X86_32
	depends on X86_EXTENDED_PLATFORM
	select X86_REBOOTFIXUPS
	select OF
	select OF_EARLY_FLATTREE
	select IRQ_DOMAIN
	---help---
	  Select for the Intel CE media processor (CE4100) SOC.
	  This option compiles in support for the CE4100 SOC for settop
	  boxes and media devices.

config X86_INTEL_MID
	bool "Intel MID platform support"
	depends on X86_32
	depends on X86_EXTENDED_PLATFORM
	depends on X86_PLATFORM_DEVICES
	depends on PCI
	depends on PCI_GOANY
	depends on X86_IO_APIC
	select SFI
	select I2C
	select DW_APB_TIMER
	select APB_TIMER
	select INTEL_SCU_IPC
	select MFD_INTEL_MSIC
	---help---
	  Select to build a kernel capable of supporting Intel MID (Mobile
	  Internet Device) platform systems which do not have the PCI legacy
	  interfaces. If you are building for a PC class system say N here.

	  Intel MID platforms are based on an Intel processor and chipset which
	  consume less power than most of the x86 derivatives.

config X86_INTEL_LPSS
	bool "Intel Low Power Subsystem Support"
	depends on ACPI
	select COMMON_CLK
	select PINCTRL
	---help---
	  Select to build support for Intel Low Power Subsystem such as
	  found on Intel Lynxpoint PCH. Selecting this option enables
	  things like clock tree (common clock framework) and pincontrol
	  which are needed by the LPSS peripheral drivers.

config IOSF_MBI
	tristate "Intel SoC IOSF Sideband support for SoC platforms"
	depends on PCI
	---help---
	  This option enables sideband register access support for Intel SoC
	  platforms. On these platforms the IOSF sideband is used in lieu of
	  MSR's for some register accesses, mostly but not limited to thermal
	  and power. Drivers may query the availability of this device to
	  determine if they need the sideband in order to work on these
	  platforms. The sideband is available on the following SoC products.
	  This list is not meant to be exclusive.
	   - BayTrail
	   - Braswell
	   - Quark

	  You should say Y if you are running a kernel on one of these SoC's.

config IOSF_MBI_DEBUG
	bool "Enable IOSF sideband access through debugfs"
	depends on IOSF_MBI && DEBUG_FS
	---help---
	  Select this option to expose the IOSF sideband access registers (MCR,
	  MDR, MCRX) through debugfs to write and read register information from
	  different units on the SoC. This is most useful for obtaining device
	  state information for debug and analysis. As this is a general access
	  mechanism, users of this option would have specific knowledge of the
	  device they want to access.

	  If you don't require the option or are in doubt, say N.

config X86_RDC321X
	bool "RDC R-321x SoC"
	depends on X86_32
	depends on X86_EXTENDED_PLATFORM
	select M486
	select X86_REBOOTFIXUPS
	---help---
	  This option is needed for RDC R-321x system-on-chip, also known
	  as R-8610-(G).
	  If you don't have one of these chips, you should say N here.

config X86_32_NON_STANDARD
	bool "Support non-standard 32-bit SMP architectures"
	depends on X86_32 && SMP
	depends on X86_EXTENDED_PLATFORM
	---help---
	  This option compiles in the bigsmp and STA2X11 default
	  subarchitectures.  It is intended for a generic binary
	  kernel. If you select them all, kernel will probe it one by
	  one and will fallback to default.

# Alphabetically sorted list of Non standard 32 bit platforms

config X86_SUPPORTS_MEMORY_FAILURE
	def_bool y
	# MCE code calls memory_failure():
	depends on X86_MCE
	# On 32-bit this adds too big of NODES_SHIFT and we run out of page flags:
	# On 32-bit SPARSEMEM adds too big of SECTIONS_WIDTH:
	depends on X86_64 || !SPARSEMEM
	select ARCH_SUPPORTS_MEMORY_FAILURE

config STA2X11
	bool "STA2X11 Companion Chip Support"
	depends on X86_32_NON_STANDARD && PCI
	select X86_DEV_DMA_OPS
	select X86_DMA_REMAP
	select SWIOTLB
	select MFD_STA2X11
	select ARCH_REQUIRE_GPIOLIB
	default n
	---help---
	  This adds support for boards based on the STA2X11 IO-Hub,
	  a.k.a. "ConneXt". The chip is used in place of the standard
	  PC chipset, so all "standard" peripherals are missing. If this
	  option is selected the kernel will still be able to boot on
	  standard PC machines.

config X86_32_IRIS
	tristate "Eurobraille/Iris poweroff module"
	depends on X86_32
	---help---
	  The Iris machines from EuroBraille do not have APM or ACPI support
	  to shut themselves down properly.  A special I/O sequence is
	  needed to do so, which is what this module does at
	  kernel shutdown.

	  This is only for Iris machines from EuroBraille.

	  If unused, say N.

config SCHED_OMIT_FRAME_POINTER
	def_bool y
	prompt "Single-depth WCHAN output"
	depends on X86
	---help---
	  Calculate simpler /proc/<PID>/wchan values. If this option
	  is disabled then wchan values will recurse back to the
	  caller function. This provides more accurate wchan values,
	  at the expense of slightly more scheduling overhead.

	  If in doubt, say "Y".

menuconfig HYPERVISOR_GUEST
	bool "Linux guest support"
	---help---
	  Say Y here to enable options for running Linux under various hyper-
	  visors. This option enables basic hypervisor detection and platform
	  setup.

	  If you say N, all options in this submenu will be skipped and
	  disabled, and Linux guest support won't be built in.

if HYPERVISOR_GUEST

config PARAVIRT
	bool "Enable paravirtualization code"
	---help---
	  This changes the kernel so it can modify itself when it is run
	  under a hypervisor, potentially improving performance significantly
	  over full virtualization.  However, when run without a hypervisor
	  the kernel is theoretically slower and slightly larger.

config PARAVIRT_DEBUG
	bool "paravirt-ops debugging"
	depends on PARAVIRT && DEBUG_KERNEL
	---help---
	  Enable to debug paravirt_ops internals.  Specifically, BUG if
	  a paravirt_op is missing when it is called.

config PARAVIRT_SPINLOCKS
	bool "Paravirtualization layer for spinlocks"
	depends on PARAVIRT && SMP
	select UNINLINE_SPIN_UNLOCK
	---help---
	  Paravirtualized spinlocks allow a pvops backend to replace the
	  spinlock implementation with something virtualization-friendly
	  (for example, block the virtual CPU rather than spinning).

	  It has a minimal impact on native kernels and gives a nice performance
	  benefit on paravirtualized KVM / Xen kernels.

	  If you are unsure how to answer this question, answer Y.

source "arch/x86/xen/Kconfig"

config KVM_GUEST
	bool "KVM Guest support (including kvmclock)"
	depends on PARAVIRT
	select PARAVIRT_CLOCK
	default y
	---help---
	  This option enables various optimizations for running under the KVM
	  hypervisor. It includes a paravirtualized clock, so that instead
	  of relying on a PIT (or probably other) emulation by the
	  underlying device model, the host provides the guest with
	  timing infrastructure such as time of day, and system time

config KVM_DEBUG_FS
	bool "Enable debug information for KVM Guests in debugfs"
	depends on KVM_GUEST && DEBUG_FS
	default n
	---help---
	  This option enables collection of various statistics for KVM guest.
	  Statistics are displayed in debugfs filesystem. Enabling this option
	  may incur significant overhead.

source "arch/x86/lguest/Kconfig"

config PARAVIRT_TIME_ACCOUNTING
	bool "Paravirtual steal time accounting"
	depends on PARAVIRT
	default n
	---help---
	  Select this option to enable fine granularity task steal time
	  accounting. Time spent executing other tasks in parallel with
	  the current vCPU is discounted from the vCPU power. To account for
	  that, there can be a small performance impact.

	  If in doubt, say N here.

config PARAVIRT_CLOCK
	bool

endif #HYPERVISOR_GUEST

config NO_BOOTMEM
	def_bool y

config MEMTEST
	bool "Memtest"
	---help---
	  This option adds a kernel parameter 'memtest', which allows memtest
	  to be set.
	        memtest=0, mean disabled; -- default
	        memtest=1, mean do 1 test pattern;
	        ...
	        memtest=4, mean do 4 test patterns.
	  If you are unsure how to answer this question, answer N.

source "arch/x86/Kconfig.cpu"

config HPET_TIMER
	def_bool X86_64
	prompt "HPET Timer Support" if X86_32
	---help---
	  Use the IA-PC HPET (High Precision Event Timer) to manage
	  time in preference to the PIT and RTC, if a HPET is
	  present.
	  HPET is the next generation timer replacing legacy 8254s.
	  The HPET provides a stable time base on SMP
	  systems, unlike the TSC, but it is more expensive to access,
	  as it is off-chip.  You can find the HPET spec at
	  <http://www.intel.com/hardwaredesign/hpetspec_1.pdf>.

	  You can safely choose Y here.  However, HPET will only be
	  activated if the platform and the BIOS support this feature.
	  Otherwise the 8254 will be used for timing services.

	  Choose N to continue using the legacy 8254 timer.

config HPET_EMULATE_RTC
	def_bool y
	depends on HPET_TIMER && (RTC=y || RTC=m || RTC_DRV_CMOS=m || RTC_DRV_CMOS=y)

config APB_TIMER
       def_bool y if X86_INTEL_MID
       prompt "Intel MID APB Timer Support" if X86_INTEL_MID
       select DW_APB_TIMER
       depends on X86_INTEL_MID && SFI
       help
         APB timer is the replacement for 8254, HPET on X86 MID platforms.
         The APBT provides a stable time base on SMP
         systems, unlike the TSC, but it is more expensive to access,
         as it is off-chip. APB timers are always running regardless of CPU
         C states, they are used as per CPU clockevent device when possible.

# Mark as expert because too many people got it wrong.
# The code disables itself when not needed.
config DMI
	default y
	select DMI_SCAN_MACHINE_NON_EFI_FALLBACK
	bool "Enable DMI scanning" if EXPERT
	---help---
	  Enabled scanning of DMI to identify machine quirks. Say Y
	  here unless you have verified that your setup is not
	  affected by entries in the DMI blacklist. Required by PNP
	  BIOS code.

config GART_IOMMU
	bool "Old AMD GART IOMMU support"
	select SWIOTLB
	depends on X86_64 && PCI && AMD_NB
	---help---
	  Provides a driver for older AMD Athlon64/Opteron/Turion/Sempron
	  GART based hardware IOMMUs.

	  The GART supports full DMA access for devices with 32-bit access
	  limitations, on systems with more than 3 GB. This is usually needed
	  for USB, sound, many IDE/SATA chipsets and some other devices.

	  Newer systems typically have a modern AMD IOMMU, supported via
	  the CONFIG_AMD_IOMMU=y config option.

	  In normal configurations this driver is only active when needed:
	  there's more than 3 GB of memory and the system contains a
	  32-bit limited device.

	  If unsure, say Y.

config CALGARY_IOMMU
	bool "IBM Calgary IOMMU support"
	select SWIOTLB
	depends on X86_64 && PCI
	---help---
	  Support for hardware IOMMUs in IBM's xSeries x366 and x460
	  systems. Needed to run systems with more than 3GB of memory
	  properly with 32-bit PCI devices that do not support DAC
	  (Double Address Cycle). Calgary also supports bus level
	  isolation, where all DMAs pass through the IOMMU.  This
	  prevents them from going anywhere except their intended
	  destination. This catches hard-to-find kernel bugs and
	  mis-behaving drivers and devices that do not use the DMA-API
	  properly to set up their DMA buffers.  The IOMMU can be
	  turned off at boot time with the iommu=off parameter.
	  Normally the kernel will make the right choice by itself.
	  If unsure, say Y.

config CALGARY_IOMMU_ENABLED_BY_DEFAULT
	def_bool y
	prompt "Should Calgary be enabled by default?"
	depends on CALGARY_IOMMU
	---help---
	  Should Calgary be enabled by default? if you choose 'y', Calgary
	  will be used (if it exists). If you choose 'n', Calgary will not be
	  used even if it exists. If you choose 'n' and would like to use
	  Calgary anyway, pass 'iommu=calgary' on the kernel command line.
	  If unsure, say Y.

# need this always selected by IOMMU for the VIA workaround
config SWIOTLB
	def_bool y if X86_64
	---help---
	  Support for software bounce buffers used on x86-64 systems
	  which don't have a hardware IOMMU. Using this PCI devices
	  which can only access 32-bits of memory can be used on systems
	  with more than 3 GB of memory.
	  If unsure, say Y.

config IOMMU_HELPER
	def_bool y
	depends on CALGARY_IOMMU || GART_IOMMU || SWIOTLB || AMD_IOMMU

config MAXSMP
	bool "Enable Maximum number of SMP Processors and NUMA Nodes"
	depends on X86_64 && SMP && DEBUG_KERNEL
	select CPUMASK_OFFSTACK
	---help---
	  Enable maximum number of CPUS and NUMA Nodes for this architecture.
	  If unsure, say N.

config NR_CPUS
	int "Maximum number of CPUs" if SMP && !MAXSMP
	range 2 8 if SMP && X86_32 && !X86_BIGSMP
	range 2 512 if SMP && !MAXSMP && !CPUMASK_OFFSTACK
	range 2 8192 if SMP && !MAXSMP && CPUMASK_OFFSTACK && X86_64
	default "1" if !SMP
	default "8192" if MAXSMP
	default "32" if SMP && X86_BIGSMP
	default "8" if SMP
	---help---
	  This allows you to specify the maximum number of CPUs which this
	  kernel will support.  If CPUMASK_OFFSTACK is enabled, the maximum
	  supported value is 4096, otherwise the maximum value is 512.  The
	  minimum value which makes sense is 2.

	  This is purely to save memory - each supported CPU adds
	  approximately eight kilobytes to the kernel image.

config SCHED_SMT
	bool "SMT (Hyperthreading) scheduler support"
	depends on X86_HT
	---help---
	  SMT scheduler support improves the CPU scheduler's decision making
	  when dealing with Intel Pentium 4 chips with HyperThreading at a
	  cost of slightly increased overhead in some places. If unsure say
	  N here.

config SCHED_MC
	def_bool y
	prompt "Multi-core scheduler support"
	depends on X86_HT
	---help---
	  Multi-core scheduler support improves the CPU scheduler's decision
	  making when dealing with multi-core CPU chips at a cost of slightly
	  increased overhead in some places. If unsure say N here.

source "kernel/Kconfig.preempt"

config X86_UP_APIC
	bool "Local APIC support on uniprocessors"
	depends on X86_32 && !SMP && !X86_32_NON_STANDARD && !PCI_MSI
	---help---
	  A local APIC (Advanced Programmable Interrupt Controller) is an
	  integrated interrupt controller in the CPU. If you have a single-CPU
	  system which has a processor with a local APIC, you can say Y here to
	  enable and use it. If you say Y here even though your machine doesn't
	  have a local APIC, then the kernel will still run with no slowdown at
	  all. The local APIC supports CPU-generated self-interrupts (timer,
	  performance counters), and the NMI watchdog which detects hard
	  lockups.

config X86_UP_IOAPIC
	bool "IO-APIC support on uniprocessors"
	depends on X86_UP_APIC
	---help---
	  An IO-APIC (I/O Advanced Programmable Interrupt Controller) is an
	  SMP-capable replacement for PC-style interrupt controllers. Most
	  SMP systems and many recent uniprocessor systems have one.

	  If you have a single-CPU system with an IO-APIC, you can say Y here
	  to use it. If you say Y here even though your machine doesn't have
	  an IO-APIC, then the kernel will still run with no slowdown at all.

config X86_LOCAL_APIC
	def_bool y
	depends on X86_64 || SMP || X86_32_NON_STANDARD || X86_UP_APIC || PCI_MSI

config X86_IO_APIC
	def_bool y
	depends on X86_64 || SMP || X86_32_NON_STANDARD || X86_UP_IOAPIC || PCI_MSI
	select GENERIC_IRQ_LEGACY_ALLOC_HWIRQ
	select IRQ_DOMAIN

config X86_REROUTE_FOR_BROKEN_BOOT_IRQS
	bool "Reroute for broken boot IRQs"
	depends on X86_IO_APIC
	---help---
	  This option enables a workaround that fixes a source of
	  spurious interrupts. This is recommended when threaded
	  interrupt handling is used on systems where the generation of
	  superfluous "boot interrupts" cannot be disabled.

	  Some chipsets generate a legacy INTx "boot IRQ" when the IRQ
	  entry in the chipset's IO-APIC is masked (as, e.g. the RT
	  kernel does during interrupt handling). On chipsets where this
	  boot IRQ generation cannot be disabled, this workaround keeps
	  the original IRQ line masked so that only the equivalent "boot
	  IRQ" is delivered to the CPUs. The workaround also tells the
	  kernel to set up the IRQ handler on the boot IRQ line. In this
	  way only one interrupt is delivered to the kernel. Otherwise
	  the spurious second interrupt may cause the kernel to bring
	  down (vital) interrupt lines.

	  Only affects "broken" chipsets. Interrupt sharing may be
	  increased on these systems.

config X86_MCE
	bool "Machine Check / overheating reporting"
	default y
	---help---
	  Machine Check support allows the processor to notify the
	  kernel if it detects a problem (e.g. overheating, data corruption).
	  The action the kernel takes depends on the severity of the problem,
	  ranging from warning messages to halting the machine.

config X86_MCE_INTEL
	def_bool y
	prompt "Intel MCE features"
	depends on X86_MCE && X86_LOCAL_APIC
	---help---
	   Additional support for intel specific MCE features such as
	   the thermal monitor.

config X86_MCE_AMD
	def_bool y
	prompt "AMD MCE features"
	depends on X86_MCE && X86_LOCAL_APIC
	---help---
	   Additional support for AMD specific MCE features such as
	   the DRAM Error Threshold.

config X86_ANCIENT_MCE
	bool "Support for old Pentium 5 / WinChip machine checks"
	depends on X86_32 && X86_MCE
	---help---
	  Include support for machine check handling on old Pentium 5 or WinChip
	  systems. These typically need to be enabled explicitly on the command
	  line.

config X86_MCE_THRESHOLD
	depends on X86_MCE_AMD || X86_MCE_INTEL
	def_bool y

config X86_MCE_INJECT
	depends on X86_MCE
	tristate "Machine check injector support"
	---help---
	  Provide support for injecting machine checks for testing purposes.
	  If you don't know what a machine check is and you don't do kernel
	  QA it is safe to say n.

config X86_THERMAL_VECTOR
	def_bool y
	depends on X86_MCE_INTEL

config VM86
	bool "Enable VM86 support" if EXPERT
	default y
	depends on X86_32
	---help---
	  This option is required by programs like DOSEMU to run
	  16-bit real mode legacy code on x86 processors. It also may
	  be needed by software like XFree86 to initialize some video
	  cards via BIOS. Disabling this option saves about 6K.

config X86_16BIT
	bool "Enable support for 16-bit segments" if EXPERT
	default y
	---help---
	  This option is required by programs like Wine to run 16-bit
	  protected mode legacy code on x86 processors.  Disabling
	  this option saves about 300 bytes on i386, or around 6K text
	  plus 16K runtime memory on x86-64,

config X86_ESPFIX32
	def_bool y
	depends on X86_16BIT && X86_32

config X86_ESPFIX64
	def_bool y
	depends on X86_16BIT && X86_64

config TOSHIBA
	tristate "Toshiba Laptop support"
	depends on X86_32
	---help---
	  This adds a driver to safely access the System Management Mode of
	  the CPU on Toshiba portables with a genuine Toshiba BIOS. It does
	  not work on models with a Phoenix BIOS. The System Management Mode
	  is used to set the BIOS and power saving options on Toshiba portables.

	  For information on utilities to make use of this driver see the
	  Toshiba Linux utilities web site at:
	  <http://www.buzzard.org.uk/toshiba/>.

	  Say Y if you intend to run this kernel on a Toshiba portable.
	  Say N otherwise.

config I8K
	tristate "Dell laptop support"
	select HWMON
	---help---
	  This adds a driver to safely access the System Management Mode
	  of the CPU on the Dell Inspiron 8000. The System Management Mode
	  is used to read cpu temperature and cooling fan status and to
	  control the fans on the I8K portables.

	  This driver has been tested only on the Inspiron 8000 but it may
	  also work with other Dell laptops. You can force loading on other
	  models by passing the parameter `force=1' to the module. Use at
	  your own risk.

	  For information on utilities to make use of this driver see the
	  I8K Linux utilities web site at:
	  <http://people.debian.org/~dz/i8k/>

	  Say Y if you intend to run this kernel on a Dell Inspiron 8000.
	  Say N otherwise.

config X86_REBOOTFIXUPS
	bool "Enable X86 board specific fixups for reboot"
	depends on X86_32
	---help---
	  This enables chipset and/or board specific fixups to be done
	  in order to get reboot to work correctly. This is only needed on
	  some combinations of hardware and BIOS. The symptom, for which
	  this config is intended, is when reboot ends with a stalled/hung
	  system.

	  Currently, the only fixup is for the Geode machines using
	  CS5530A and CS5536 chipsets and the RDC R-321x SoC.

	  Say Y if you want to enable the fixup. Currently, it's safe to
	  enable this option even if you don't need it.
	  Say N otherwise.

config MICROCODE
	tristate "CPU microcode loading support"
	depends on CPU_SUP_AMD || CPU_SUP_INTEL
	select FW_LOADER
	---help---

	  If you say Y here, you will be able to update the microcode on
	  certain Intel and AMD processors. The Intel support is for the
	  IA32 family, e.g. Pentium Pro, Pentium II, Pentium III, Pentium 4,
	  Xeon etc. The AMD support is for families 0x10 and later. You will
	  obviously need the actual microcode binary data itself which is not
	  shipped with the Linux kernel.

	  This option selects the general module only, you need to select
	  at least one vendor specific module as well.

	  To compile this driver as a module, choose M here: the module
	  will be called microcode.

config MICROCODE_INTEL
	bool "Intel microcode loading support"
	depends on MICROCODE
	default MICROCODE
	select FW_LOADER
	---help---
	  This options enables microcode patch loading support for Intel
	  processors.

	  For the current Intel microcode data package go to
	  <https://downloadcenter.intel.com> and search for
	  'Linux Processor Microcode Data File'.

config MICROCODE_AMD
	bool "AMD microcode loading support"
	depends on MICROCODE
	select FW_LOADER
	---help---
	  If you select this option, microcode patch loading support for AMD
	  processors will be enabled.

config MICROCODE_OLD_INTERFACE
	def_bool y
	depends on MICROCODE

config MICROCODE_INTEL_EARLY
	def_bool n

config MICROCODE_AMD_EARLY
	def_bool n

config MICROCODE_EARLY
	bool "Early load microcode"
	depends on MICROCODE=y && BLK_DEV_INITRD
	select MICROCODE_INTEL_EARLY if MICROCODE_INTEL
	select MICROCODE_AMD_EARLY if MICROCODE_AMD
	default y
	help
	  This option provides functionality to read additional microcode data
	  at the beginning of initrd image. The data tells kernel to load
	  microcode to CPU's as early as possible. No functional change if no
	  microcode data is glued to the initrd, therefore it's safe to say Y.

config X86_MSR
	tristate "/dev/cpu/*/msr - Model-specific register support"
	---help---
	  This device gives privileged processes access to the x86
	  Model-Specific Registers (MSRs).  It is a character device with
	  major 202 and minors 0 to 31 for /dev/cpu/0/msr to /dev/cpu/31/msr.
	  MSR accesses are directed to a specific CPU on multi-processor
	  systems.

config X86_CPUID
	tristate "/dev/cpu/*/cpuid - CPU information support"
	---help---
	  This device gives processes access to the x86 CPUID instruction to
	  be executed on a specific processor.  It is a character device
	  with major 203 and minors 0 to 31 for /dev/cpu/0/cpuid to
	  /dev/cpu/31/cpuid.

choice
	prompt "High Memory Support"
	default HIGHMEM4G
	depends on X86_32

config NOHIGHMEM
	bool "off"
	---help---
	  Linux can use up to 64 Gigabytes of physical memory on x86 systems.
	  However, the address space of 32-bit x86 processors is only 4
	  Gigabytes large. That means that, if you have a large amount of
	  physical memory, not all of it can be "permanently mapped" by the
	  kernel. The physical memory that's not permanently mapped is called
	  "high memory".

	  If you are compiling a kernel which will never run on a machine with
	  more than 1 Gigabyte total physical RAM, answer "off" here (default
	  choice and suitable for most users). This will result in a "3GB/1GB"
	  split: 3GB are mapped so that each process sees a 3GB virtual memory
	  space and the remaining part of the 4GB virtual memory space is used
	  by the kernel to permanently map as much physical memory as
	  possible.

	  If the machine has between 1 and 4 Gigabytes physical RAM, then
	  answer "4GB" here.

	  If more than 4 Gigabytes is used then answer "64GB" here. This
	  selection turns Intel PAE (Physical Address Extension) mode on.
	  PAE implements 3-level paging on IA32 processors. PAE is fully
	  supported by Linux, PAE mode is implemented on all recent Intel
	  processors (Pentium Pro and better). NOTE: If you say "64GB" here,
	  then the kernel will not boot on CPUs that don't support PAE!

	  The actual amount of total physical memory will either be
	  auto detected or can be forced by using a kernel command line option
	  such as "mem=256M". (Try "man bootparam" or see the documentation of
	  your boot loader (lilo or loadlin) about how to pass options to the
	  kernel at boot time.)

	  If unsure, say "off".

config HIGHMEM4G
	bool "4GB"
	---help---
	  Select this if you have a 32-bit processor and between 1 and 4
	  gigabytes of physical RAM.

config HIGHMEM64G
	bool "64GB"
	depends on !M486
	select X86_PAE
	---help---
	  Select this if you have a 32-bit processor and more than 4
	  gigabytes of physical RAM.

endchoice

choice
	prompt "Memory split" if EXPERT
	default VMSPLIT_3G
	depends on X86_32
	---help---
	  Select the desired split between kernel and user memory.

	  If the address range available to the kernel is less than the
	  physical memory installed, the remaining memory will be available
	  as "high memory". Accessing high memory is a little more costly
	  than low memory, as it needs to be mapped into the kernel first.
	  Note that increasing the kernel address space limits the range
	  available to user programs, making the address space there
	  tighter.  Selecting anything other than the default 3G/1G split
	  will also likely make your kernel incompatible with binary-only
	  kernel modules.

	  If you are not absolutely sure what you are doing, leave this
	  option alone!

	config VMSPLIT_3G
		bool "3G/1G user/kernel split"
	config VMSPLIT_3G_OPT
		depends on !X86_PAE
		bool "3G/1G user/kernel split (for full 1G low memory)"
	config VMSPLIT_2G
		bool "2G/2G user/kernel split"
	config VMSPLIT_2G_OPT
		depends on !X86_PAE
		bool "2G/2G user/kernel split (for full 2G low memory)"
	config VMSPLIT_1G
		bool "1G/3G user/kernel split"
endchoice

config PAGE_OFFSET
	hex
	default 0xB0000000 if VMSPLIT_3G_OPT
	default 0x80000000 if VMSPLIT_2G
	default 0x78000000 if VMSPLIT_2G_OPT
	default 0x40000000 if VMSPLIT_1G
	default 0xC0000000
	depends on X86_32

config HIGHMEM
	def_bool y
	depends on X86_32 && (HIGHMEM64G || HIGHMEM4G)

config X86_PAE
	bool "PAE (Physical Address Extension) Support"
	depends on X86_32 && !HIGHMEM4G
	---help---
	  PAE is required for NX support, and furthermore enables
	  larger swapspace support for non-overcommit purposes. It
	  has the cost of more pagetable lookup overhead, and also
	  consumes more pagetable space per process.

config ARCH_PHYS_ADDR_T_64BIT
	def_bool y
	depends on X86_64 || X86_PAE

config ARCH_DMA_ADDR_T_64BIT
	def_bool y
	depends on X86_64 || HIGHMEM64G

config DIRECT_GBPAGES
	bool "Enable 1GB pages for kernel pagetables" if EXPERT
	default y
	depends on X86_64
	---help---
	  Allow the kernel linear mapping to use 1GB pages on CPUs that
	  support it. This can improve the kernel's performance a tiny bit by
	  reducing TLB pressure. If in doubt, say "Y".

# Common NUMA Features
config NUMA
	bool "Numa Memory Allocation and Scheduler Support"
	depends on SMP
	depends on X86_64 || (X86_32 && HIGHMEM64G && X86_BIGSMP)
	default y if X86_BIGSMP
	---help---
	  Enable NUMA (Non Uniform Memory Access) support.

	  The kernel will try to allocate memory used by a CPU on the
	  local memory controller of the CPU and add some more
	  NUMA awareness to the kernel.

	  For 64-bit this is recommended if the system is Intel Core i7
	  (or later), AMD Opteron, or EM64T NUMA.

	  For 32-bit this is only needed if you boot a 32-bit
	  kernel on a 64-bit NUMA platform.

	  Otherwise, you should say N.

config AMD_NUMA
	def_bool y
	prompt "Old style AMD Opteron NUMA detection"
	depends on X86_64 && NUMA && PCI
	---help---
	  Enable AMD NUMA node topology detection.  You should say Y here if
	  you have a multi processor AMD system. This uses an old method to
	  read the NUMA configuration directly from the builtin Northbridge
	  of Opteron. It is recommended to use X86_64_ACPI_NUMA instead,
	  which also takes priority if both are compiled in.

config X86_64_ACPI_NUMA
	def_bool y
	prompt "ACPI NUMA detection"
	depends on X86_64 && NUMA && ACPI && PCI
	select ACPI_NUMA
	---help---
	  Enable ACPI SRAT based node topology detection.

# Some NUMA nodes have memory ranges that span
# other nodes.  Even though a pfn is valid and
# between a node's start and end pfns, it may not
# reside on that node.  See memmap_init_zone()
# for details.
config NODES_SPAN_OTHER_NODES
	def_bool y
	depends on X86_64_ACPI_NUMA

config NUMA_EMU
	bool "NUMA emulation"
	depends on NUMA
	---help---
	  Enable NUMA emulation. A flat machine will be split
	  into virtual nodes when booted with "numa=fake=N", where N is the
	  number of nodes. This is only useful for debugging.

config NODES_SHIFT
	int "Maximum NUMA Nodes (as a power of 2)" if !MAXSMP
	range 1 10
	default "10" if MAXSMP
	default "6" if X86_64
	default "3"
	depends on NEED_MULTIPLE_NODES
	---help---
	  Specify the maximum number of NUMA Nodes available on the target
	  system.  Increases memory reserved to accommodate various tables.

config ARCH_HAVE_MEMORY_PRESENT
	def_bool y
	depends on X86_32 && DISCONTIGMEM

config NEED_NODE_MEMMAP_SIZE
	def_bool y
	depends on X86_32 && (DISCONTIGMEM || SPARSEMEM)

config ARCH_FLATMEM_ENABLE
	def_bool y
	depends on X86_32 && !NUMA

config ARCH_DISCONTIGMEM_ENABLE
	def_bool y
	depends on NUMA && X86_32

config ARCH_DISCONTIGMEM_DEFAULT
	def_bool y
	depends on NUMA && X86_32

config ARCH_SPARSEMEM_ENABLE
	def_bool y
	depends on X86_64 || NUMA || X86_32 || X86_32_NON_STANDARD
	select SPARSEMEM_STATIC if X86_32
	select SPARSEMEM_VMEMMAP_ENABLE if X86_64

config ARCH_SPARSEMEM_DEFAULT
	def_bool y
	depends on X86_64

config ARCH_SELECT_MEMORY_MODEL
	def_bool y
	depends on ARCH_SPARSEMEM_ENABLE

config ARCH_MEMORY_PROBE
	bool "Enable sysfs memory/probe interface"
	depends on X86_64 && MEMORY_HOTPLUG
	help
	  This option enables a sysfs memory/probe interface for testing.
	  See Documentation/memory-hotplug.txt for more information.
	  If you are unsure how to answer this question, answer N.

config ARCH_PROC_KCORE_TEXT
	def_bool y
	depends on X86_64 && PROC_KCORE

config ILLEGAL_POINTER_VALUE
       hex
       default 0 if X86_32
       default 0xdead000000000000 if X86_64

source "mm/Kconfig"

config HIGHPTE
	bool "Allocate 3rd-level pagetables from highmem"
	depends on HIGHMEM
	---help---
	  The VM uses one page table entry for each page of physical memory.
	  For systems with a lot of RAM, this can be wasteful of precious
	  low memory.  Setting this option will put user-space page table
	  entries in high memory.

config X86_CHECK_BIOS_CORRUPTION
	bool "Check for low memory corruption"
	---help---
	  Periodically check for memory corruption in low memory, which
	  is suspected to be caused by BIOS.  Even when enabled in the
	  configuration, it is disabled at runtime.  Enable it by
	  setting "memory_corruption_check=1" on the kernel command
	  line.  By default it scans the low 64k of memory every 60
	  seconds; see the memory_corruption_check_size and
	  memory_corruption_check_period parameters in
	  Documentation/kernel-parameters.txt to adjust this.

	  When enabled with the default parameters, this option has
	  almost no overhead, as it reserves a relatively small amount
	  of memory and scans it infrequently.  It both detects corruption
	  and prevents it from affecting the running system.

	  It is, however, intended as a diagnostic tool; if repeatable
	  BIOS-originated corruption always affects the same memory,
	  you can use memmap= to prevent the kernel from using that
	  memory.

config X86_BOOTPARAM_MEMORY_CORRUPTION_CHECK
	bool "Set the default setting of memory_corruption_check"
	depends on X86_CHECK_BIOS_CORRUPTION
	default y
	---help---
	  Set whether the default state of memory_corruption_check is
	  on or off.

config X86_RESERVE_LOW
	int "Amount of low memory, in kilobytes, to reserve for the BIOS"
	default 64
	range 4 640
	---help---
	  Specify the amount of low memory to reserve for the BIOS.

	  The first page contains BIOS data structures that the kernel
	  must not use, so that page must always be reserved.

	  By default we reserve the first 64K of physical RAM, as a
	  number of BIOSes are known to corrupt that memory range
	  during events such as suspend/resume or monitor cable
	  insertion, so it must not be used by the kernel.

	  You can set this to 4 if you are absolutely sure that you
	  trust the BIOS to get all its memory reservations and usages
	  right.  If you know your BIOS have problems beyond the
	  default 64K area, you can set this to 640 to avoid using the
	  entire low memory range.

	  If you have doubts about the BIOS (e.g. suspend/resume does
	  not work or there's kernel crashes after certain hardware
	  hotplug events) then you might want to enable
	  X86_CHECK_BIOS_CORRUPTION=y to allow the kernel to check
	  typical corruption patterns.

	  Leave this to the default value of 64 if you are unsure.

config MATH_EMULATION
	bool
	prompt "Math emulation" if X86_32
	---help---
	  Linux can emulate a math coprocessor (used for floating point
	  operations) if you don't have one. 486DX and Pentium processors have
	  a math coprocessor built in, 486SX and 386 do not, unless you added
	  a 487DX or 387, respectively. (The messages during boot time can
	  give you some hints here ["man dmesg"].) Everyone needs either a
	  coprocessor or this emulation.

	  If you don't have a math coprocessor, you need to say Y here; if you
	  say Y here even though you have a coprocessor, the coprocessor will
	  be used nevertheless. (This behavior can be changed with the kernel
	  command line option "no387", which comes handy if your coprocessor
	  is broken. Try "man bootparam" or see the documentation of your boot
	  loader (lilo or loadlin) about how to pass options to the kernel at
	  boot time.) This means that it is a good idea to say Y here if you
	  intend to use this kernel on different machines.

	  More information about the internals of the Linux math coprocessor
	  emulation can be found in <file:arch/x86/math-emu/README>.

	  If you are not sure, say Y; apart from resulting in a 66 KB bigger
	  kernel, it won't hurt.

config MTRR
	def_bool y
	prompt "MTRR (Memory Type Range Register) support" if EXPERT
	---help---
	  On Intel P6 family processors (Pentium Pro, Pentium II and later)
	  the Memory Type Range Registers (MTRRs) may be used to control
	  processor access to memory ranges. This is most useful if you have
	  a video (VGA) card on a PCI or AGP bus. Enabling write-combining
	  allows bus write transfers to be combined into a larger transfer
	  before bursting over the PCI/AGP bus. This can increase performance
	  of image write operations 2.5 times or more. Saying Y here creates a
	  /proc/mtrr file which may be used to manipulate your processor's
	  MTRRs. Typically the X server should use this.

	  This code has a reasonably generic interface so that similar
	  control registers on other processors can be easily supported
	  as well:

	  The Cyrix 6x86, 6x86MX and M II processors have Address Range
	  Registers (ARRs) which provide a similar functionality to MTRRs. For
	  these, the ARRs are used to emulate the MTRRs.
	  The AMD K6-2 (stepping 8 and above) and K6-3 processors have two
	  MTRRs. The Centaur C6 (WinChip) has 8 MCRs, allowing
	  write-combining. All of these processors are supported by this code
	  and it makes sense to say Y here if you have one of them.

	  Saying Y here also fixes a problem with buggy SMP BIOSes which only
	  set the MTRRs for the boot CPU and not for the secondary CPUs. This
	  can lead to all sorts of problems, so it's good to say Y here.

	  You can safely say Y even if your machine doesn't have MTRRs, you'll
	  just add about 9 KB to your kernel.

	  See <file:Documentation/x86/mtrr.txt> for more information.

config MTRR_SANITIZER
	def_bool y
	prompt "MTRR cleanup support"
	depends on MTRR
	---help---
	  Convert MTRR layout from continuous to discrete, so X drivers can
	  add writeback entries.

	  Can be disabled with disable_mtrr_cleanup on the kernel command line.
	  The largest mtrr entry size for a continuous block can be set with
	  mtrr_chunk_size.

	  If unsure, say Y.

config MTRR_SANITIZER_ENABLE_DEFAULT
	int "MTRR cleanup enable value (0-1)"
	range 0 1
	default "0"
	depends on MTRR_SANITIZER
	---help---
	  Enable mtrr cleanup default value

config MTRR_SANITIZER_SPARE_REG_NR_DEFAULT
	int "MTRR cleanup spare reg num (0-7)"
	range 0 7
	default "1"
	depends on MTRR_SANITIZER
	---help---
	  mtrr cleanup spare entries default, it can be changed via
	  mtrr_spare_reg_nr=N on the kernel command line.

config X86_PAT
	def_bool y
	prompt "x86 PAT support" if EXPERT
	depends on MTRR
	---help---
	  Use PAT attributes to setup page level cache control.

	  PATs are the modern equivalents of MTRRs and are much more
	  flexible than MTRRs.

	  Say N here if you see bootup problems (boot crash, boot hang,
	  spontaneous reboots) or a non-working video driver.

	  If unsure, say Y.

config ARCH_USES_PG_UNCACHED
	def_bool y
	depends on X86_PAT

config ARCH_RANDOM
	def_bool y
	prompt "x86 architectural random number generator" if EXPERT
	---help---
	  Enable the x86 architectural RDRAND instruction
	  (Intel Bull Mountain technology) to generate random numbers.
	  If supported, this is a high bandwidth, cryptographically
	  secure hardware random number generator.

config X86_SMAP
	def_bool y
	prompt "Supervisor Mode Access Prevention" if EXPERT
	---help---
	  Supervisor Mode Access Prevention (SMAP) is a security
	  feature in newer Intel processors.  There is a small
	  performance cost if this enabled and turned on; there is
	  also a small increase in the kernel size if this is enabled.

	  If unsure, say Y.

config EFI
	bool "EFI runtime service support"
	depends on ACPI
	select UCS2_STRING
	select EFI_RUNTIME_WRAPPERS
	---help---
	  This enables the kernel to use EFI runtime services that are
	  available (such as the EFI variable services).

	  This option is only useful on systems that have EFI firmware.
	  In addition, you should use the latest ELILO loader available
	  at <http://elilo.sourceforge.net> in order to take advantage
	  of EFI runtime services. However, even with this option, the
	  resultant kernel should continue to boot on existing non-EFI
	  platforms.

config EFI_STUB
       bool "EFI stub support"
       depends on EFI && !X86_USE_3DNOW
       select RELOCATABLE
       ---help---
          This kernel feature allows a bzImage to be loaded directly
	  by EFI firmware without the use of a bootloader.

	  See Documentation/efi-stub.txt for more information.

config EFI_MIXED
	bool "EFI mixed-mode support"
	depends on EFI_STUB && X86_64
	---help---
	   Enabling this feature allows a 64-bit kernel to be booted
	   on a 32-bit firmware, provided that your CPU supports 64-bit
	   mode.

	   Note that it is not possible to boot a mixed-mode enabled
	   kernel via the EFI boot stub - a bootloader that supports
	   the EFI handover protocol must be used.

	   If unsure, say N.

config SECCOMP
	def_bool y
	prompt "Enable seccomp to safely compute untrusted bytecode"
	---help---
	  This kernel feature is useful for number crunching applications
	  that may need to compute untrusted bytecode during their
	  execution. By using pipes or other transports made available to
	  the process as file descriptors supporting the read/write
	  syscalls, it's possible to isolate those applications in
	  their own address space using seccomp. Once seccomp is
	  enabled via prctl(PR_SET_SECCOMP), it cannot be disabled
	  and the task is only allowed to execute a few safe syscalls
	  defined by each seccomp mode.

	  If unsure, say Y. Only embedded should say N here.

source kernel/Kconfig.hz

config KEXEC
	bool "kexec system call"
	---help---
	  kexec is a system call that implements the ability to shutdown your
	  current kernel, and to start another kernel.  It is like a reboot
	  but it is independent of the system firmware.   And like a reboot
	  you can start any kernel with it, not just Linux.

	  The name comes from the similarity to the exec system call.

	  It is an ongoing process to be certain the hardware in a machine
	  is properly shutdown, so do not be surprised if this code does not
	  initially work for you.  As of this writing the exact hardware
	  interface is strongly in flux, so no good recommendation can be
	  made.

config KEXEC_FILE
	bool "kexec file based system call"
	select BUILD_BIN2C
	depends on KEXEC
	depends on X86_64
	depends on CRYPTO=y
	depends on CRYPTO_SHA256=y
	---help---
	  This is new version of kexec system call. This system call is
	  file based and takes file descriptors as system call argument
	  for kernel and initramfs as opposed to list of segments as
	  accepted by previous system call.

config KEXEC_VERIFY_SIG
	bool "Verify kernel signature during kexec_file_load() syscall"
	depends on KEXEC_FILE
	---help---
	  This option makes kernel signature verification mandatory for
	  kexec_file_load() syscall. If kernel is signature can not be
	  verified, kexec_file_load() will fail.

	  This option enforces signature verification at generic level.
	  One needs to enable signature verification for type of kernel
	  image being loaded to make sure it works. For example, enable
	  bzImage signature verification option to be able to load and
	  verify signatures of bzImage. Otherwise kernel loading will fail.

config KEXEC_BZIMAGE_VERIFY_SIG
	bool "Enable bzImage signature verification support"
	depends on KEXEC_VERIFY_SIG
	depends on SIGNED_PE_FILE_VERIFICATION
	select SYSTEM_TRUSTED_KEYRING
	---help---
	  Enable bzImage signature verification support.

config CRASH_DUMP
	bool "kernel crash dumps"
	depends on X86_64 || (X86_32 && HIGHMEM)
	---help---
	  Generate crash dump after being started by kexec.
	  This should be normally only set in special crash dump kernels
	  which are loaded in the main kernel with kexec-tools into
	  a specially reserved region and then later executed after
	  a crash by kdump/kexec. The crash dump kernel must be compiled
	  to a memory address not used by the main kernel or BIOS using
	  PHYSICAL_START, or it must be built as a relocatable image
	  (CONFIG_RELOCATABLE=y).
	  For more details see Documentation/kdump/kdump.txt

config KEXEC_JUMP
	bool "kexec jump"
	depends on KEXEC && HIBERNATION
	---help---
	  Jump between original kernel and kexeced kernel and invoke
	  code in physical address mode via KEXEC

config PHYSICAL_START
	hex "Physical address where the kernel is loaded" if (EXPERT || CRASH_DUMP)
	default "0x1000000"
	---help---
	  This gives the physical address where the kernel is loaded.

	  If kernel is a not relocatable (CONFIG_RELOCATABLE=n) then
	  bzImage will decompress itself to above physical address and
	  run from there. Otherwise, bzImage will run from the address where
	  it has been loaded by the boot loader and will ignore above physical
	  address.

	  In normal kdump cases one does not have to set/change this option
	  as now bzImage can be compiled as a completely relocatable image
	  (CONFIG_RELOCATABLE=y) and be used to load and run from a different
	  address. This option is mainly useful for the folks who don't want
	  to use a bzImage for capturing the crash dump and want to use a
	  vmlinux instead. vmlinux is not relocatable hence a kernel needs
	  to be specifically compiled to run from a specific memory area
	  (normally a reserved region) and this option comes handy.

	  So if you are using bzImage for capturing the crash dump,
	  leave the value here unchanged to 0x1000000 and set
	  CONFIG_RELOCATABLE=y.  Otherwise if you plan to use vmlinux
	  for capturing the crash dump change this value to start of
	  the reserved region.  In other words, it can be set based on
	  the "X" value as specified in the "crashkernel=YM@XM"
	  command line boot parameter passed to the panic-ed
	  kernel. Please take a look at Documentation/kdump/kdump.txt
	  for more details about crash dumps.

	  Usage of bzImage for capturing the crash dump is recommended as
	  one does not have to build two kernels. Same kernel can be used
	  as production kernel and capture kernel. Above option should have
	  gone away after relocatable bzImage support is introduced. But it
	  is present because there are users out there who continue to use
	  vmlinux for dump capture. This option should go away down the
	  line.

	  Don't change this unless you know what you are doing.

config RELOCATABLE
	bool "Build a relocatable kernel"
	default y
	---help---
	  This builds a kernel image that retains relocation information
	  so it can be loaded someplace besides the default 1MB.
	  The relocations tend to make the kernel binary about 10% larger,
	  but are discarded at runtime.

	  One use is for the kexec on panic case where the recovery kernel
	  must live at a different physical address than the primary
	  kernel.

	  Note: If CONFIG_RELOCATABLE=y, then the kernel runs from the address
	  it has been loaded at and the compile time physical address
	  (CONFIG_PHYSICAL_START) is used as the minimum location.

config RANDOMIZE_BASE
	bool "Randomize the address of the kernel image"
	depends on RELOCATABLE
	default n
	---help---
	   Randomizes the physical and virtual address at which the
	   kernel image is decompressed, as a security feature that
	   deters exploit attempts relying on knowledge of the location
	   of kernel internals.

	   Entropy is generated using the RDRAND instruction if it is
	   supported. If RDTSC is supported, it is used as well. If
	   neither RDRAND nor RDTSC are supported, then randomness is
	   read from the i8254 timer.

	   The kernel will be offset by up to RANDOMIZE_BASE_MAX_OFFSET,
	   and aligned according to PHYSICAL_ALIGN. Since the kernel is
	   built using 2GiB addressing, and PHYSICAL_ALGIN must be at a
	   minimum of 2MiB, only 10 bits of entropy is theoretically
	   possible. At best, due to page table layouts, 64-bit can use
	   9 bits of entropy and 32-bit uses 8 bits.

	   If unsure, say N.

config RANDOMIZE_BASE_MAX_OFFSET
	hex "Maximum kASLR offset allowed" if EXPERT
	depends on RANDOMIZE_BASE
	range 0x0 0x20000000 if X86_32
	default "0x20000000" if X86_32
	range 0x0 0x40000000 if X86_64
	default "0x40000000" if X86_64
	---help---
	  The lesser of RANDOMIZE_BASE_MAX_OFFSET and available physical
	  memory is used to determine the maximal offset in bytes that will
	  be applied to the kernel when kernel Address Space Layout
	  Randomization (kASLR) is active. This must be a multiple of
	  PHYSICAL_ALIGN.

	  On 32-bit this is limited to 512MiB by page table layouts. The
	  default is 512MiB.

	  On 64-bit this is limited by how the kernel fixmap page table is
	  positioned, so this cannot be larger than 1GiB currently. Without
	  RANDOMIZE_BASE, there is a 512MiB to 1.5GiB split between kernel
	  and modules. When RANDOMIZE_BASE_MAX_OFFSET is above 512MiB, the
	  modules area will shrink to compensate, up to the current maximum
	  1GiB to 1GiB split. The default is 1GiB.

	  If unsure, leave at the default value.

# Relocation on x86 needs some additional build support
config X86_NEED_RELOCS
	def_bool y
	depends on RANDOMIZE_BASE || (X86_32 && RELOCATABLE)

config PHYSICAL_ALIGN
	hex "Alignment value to which kernel should be aligned"
	default "0x200000"
	range 0x2000 0x1000000 if X86_32
	range 0x200000 0x1000000 if X86_64
	---help---
	  This value puts the alignment restrictions on physical address
	  where kernel is loaded and run from. Kernel is compiled for an
	  address which meets above alignment restriction.

	  If bootloader loads the kernel at a non-aligned address and
	  CONFIG_RELOCATABLE is set, kernel will move itself to nearest
	  address aligned to above value and run from there.

	  If bootloader loads the kernel at a non-aligned address and
	  CONFIG_RELOCATABLE is not set, kernel will ignore the run time
	  load address and decompress itself to the address it has been
	  compiled for and run from there. The address for which kernel is
	  compiled already meets above alignment restrictions. Hence the
	  end result is that kernel runs from a physical address meeting
	  above alignment restrictions.

	  On 32-bit this value must be a multiple of 0x2000. On 64-bit
	  this value must be a multiple of 0x200000.

	  Don't change this unless you know what you are doing.

config HOTPLUG_CPU
	bool "Support for hot-pluggable CPUs"
	depends on SMP
	---help---
	  Say Y here to allow turning CPUs off and on. CPUs can be
	  controlled through /sys/devices/system/cpu.
	  ( Note: power management support will enable this option
	    automatically on SMP systems. )
	  Say N if you want to disable CPU hotplug.

config BOOTPARAM_HOTPLUG_CPU0
	bool "Set default setting of cpu0_hotpluggable"
	default n
	depends on HOTPLUG_CPU
	---help---
	  Set whether default state of cpu0_hotpluggable is on or off.

	  Say Y here to enable CPU0 hotplug by default. If this switch
	  is turned on, there is no need to give cpu0_hotplug kernel
	  parameter and the CPU0 hotplug feature is enabled by default.

	  Please note: there are two known CPU0 dependencies if you want
	  to enable the CPU0 hotplug feature either by this switch or by
	  cpu0_hotplug kernel parameter.

	  First, resume from hibernate or suspend always starts from CPU0.
	  So hibernate and suspend are prevented if CPU0 is offline.

	  Second dependency is PIC interrupts always go to CPU0. CPU0 can not
	  offline if any interrupt can not migrate out of CPU0. There may
	  be other CPU0 dependencies.

	  Please make sure the dependencies are under your control before
	  you enable this feature.

	  Say N if you don't want to enable CPU0 hotplug feature by default.
	  You still can enable the CPU0 hotplug feature at boot by kernel
	  parameter cpu0_hotplug.

config DEBUG_HOTPLUG_CPU0
	def_bool n
	prompt "Debug CPU0 hotplug"
	depends on HOTPLUG_CPU
	---help---
	  Enabling this option offlines CPU0 (if CPU0 can be offlined) as
	  soon as possible and boots up userspace with CPU0 offlined. User
	  can online CPU0 back after boot time.

	  To debug CPU0 hotplug, you need to enable CPU0 offline/online
	  feature by either turning on CONFIG_BOOTPARAM_HOTPLUG_CPU0 during
	  compilation or giving cpu0_hotplug kernel parameter at boot.

	  If unsure, say N.

config COMPAT_VDSO
	def_bool n
	prompt "Disable the 32-bit vDSO (needed for glibc 2.3.3)"
	depends on X86_32 || IA32_EMULATION
	---help---
	  Certain buggy versions of glibc will crash if they are
	  presented with a 32-bit vDSO that is not mapped at the address
	  indicated in its segment table.

	  The bug was introduced by f866314b89d56845f55e6f365e18b31ec978ec3a
	  and fixed by 3b3ddb4f7db98ec9e912ccdf54d35df4aa30e04a and
	  49ad572a70b8aeb91e57483a11dd1b77e31c4468.  Glibc 2.3.3 is
	  the only released version with the bug, but OpenSUSE 9
	  contains a buggy "glibc 2.3.2".

	  The symptom of the bug is that everything crashes on startup, saying:
	  dl_main: Assertion `(void *) ph->p_vaddr == _rtld_local._dl_sysinfo_dso' failed!

	  Saying Y here changes the default value of the vdso32 boot
	  option from 1 to 0, which turns off the 32-bit vDSO entirely.
	  This works around the glibc bug but hurts performance.

	  If unsure, say N: if you are compiling your own kernel, you
	  are unlikely to be using a buggy version of glibc.

config CMDLINE_BOOL
	bool "Built-in kernel command line"
	---help---
	  Allow for specifying boot arguments to the kernel at
	  build time.  On some systems (e.g. embedded ones), it is
	  necessary or convenient to provide some or all of the
	  kernel boot arguments with the kernel itself (that is,
	  to not rely on the boot loader to provide them.)

	  To compile command line arguments into the kernel,
	  set this option to 'Y', then fill in the
	  the boot arguments in CONFIG_CMDLINE.

	  Systems with fully functional boot loaders (i.e. non-embedded)
	  should leave this option set to 'N'.

config CMDLINE
	string "Built-in kernel command string"
	depends on CMDLINE_BOOL
	default ""
	---help---
	  Enter arguments here that should be compiled into the kernel
	  image and used at boot time.  If the boot loader provides a
	  command line at boot time, it is appended to this string to
	  form the full kernel command line, when the system boots.

	  However, you can use the CONFIG_CMDLINE_OVERRIDE option to
	  change this behavior.

	  In most cases, the command line (whether built-in or provided
	  by the boot loader) should specify the device for the root
	  file system.

config CMDLINE_OVERRIDE
	bool "Built-in command line overrides boot loader arguments"
	depends on CMDLINE_BOOL
	---help---
	  Set this option to 'Y' to have the kernel ignore the boot loader
	  command line, and use ONLY the built-in command line.

	  This is used to work around broken boot loaders.  This should
	  be set to 'N' under normal conditions.

endmenu

config ARCH_ENABLE_MEMORY_HOTPLUG
	def_bool y
	depends on X86_64 || (X86_32 && HIGHMEM)

config ARCH_ENABLE_MEMORY_HOTREMOVE
	def_bool y
	depends on MEMORY_HOTPLUG

config USE_PERCPU_NUMA_NODE_ID
	def_bool y
	depends on NUMA

config ARCH_ENABLE_SPLIT_PMD_PTLOCK
	def_bool y
	depends on X86_64 || X86_PAE

config ARCH_ENABLE_HUGEPAGE_MIGRATION
	def_bool y
	depends on X86_64 && HUGETLB_PAGE && MIGRATION

menu "Power management and ACPI options"

config ARCH_HIBERNATION_HEADER
	def_bool y
	depends on X86_64 && HIBERNATION

source "kernel/power/Kconfig"

source "drivers/acpi/Kconfig"

source "drivers/sfi/Kconfig"

config X86_APM_BOOT
	def_bool y
	depends on APM

menuconfig APM
	tristate "APM (Advanced Power Management) BIOS support"
	depends on X86_32 && PM_SLEEP
	---help---
	  APM is a BIOS specification for saving power using several different
	  techniques. This is mostly useful for battery powered laptops with
	  APM compliant BIOSes. If you say Y here, the system time will be
	  reset after a RESUME operation, the /proc/apm device will provide
	  battery status information, and user-space programs will receive
	  notification of APM "events" (e.g. battery status change).

	  If you select "Y" here, you can disable actual use of the APM
	  BIOS by passing the "apm=off" option to the kernel at boot time.

	  Note that the APM support is almost completely disabled for
	  machines with more than one CPU.

	  In order to use APM, you will need supporting software. For location
	  and more information, read <file:Documentation/power/apm-acpi.txt>
	  and the Battery Powered Linux mini-HOWTO, available from
	  <http://www.tldp.org/docs.html#howto>.

	  This driver does not spin down disk drives (see the hdparm(8)
	  manpage ("man 8 hdparm") for that), and it doesn't turn off
	  VESA-compliant "green" monitors.

	  This driver does not support the TI 4000M TravelMate and the ACER
	  486/DX4/75 because they don't have compliant BIOSes. Many "green"
	  desktop machines also don't have compliant BIOSes, and this driver
	  may cause those machines to panic during the boot phase.

	  Generally, if you don't have a battery in your machine, there isn't
	  much point in using this driver and you should say N. If you get
	  random kernel OOPSes or reboots that don't seem to be related to
	  anything, try disabling/enabling this option (or disabling/enabling
	  APM in your BIOS).

	  Some other things you should try when experiencing seemingly random,
	  "weird" problems:

	  1) make sure that you have enough swap space and that it is
	  enabled.
	  2) pass the "no-hlt" option to the kernel
	  3) switch on floating point emulation in the kernel and pass
	  the "no387" option to the kernel
	  4) pass the "floppy=nodma" option to the kernel
	  5) pass the "mem=4M" option to the kernel (thereby disabling
	  all but the first 4 MB of RAM)
	  6) make sure that the CPU is not over clocked.
	  7) read the sig11 FAQ at <http://www.bitwizard.nl/sig11/>
	  8) disable the cache from your BIOS settings
	  9) install a fan for the video card or exchange video RAM
	  10) install a better fan for the CPU
	  11) exchange RAM chips
	  12) exchange the motherboard.

	  To compile this driver as a module, choose M here: the
	  module will be called apm.

if APM

config APM_IGNORE_USER_SUSPEND
	bool "Ignore USER SUSPEND"
	---help---
	  This option will ignore USER SUSPEND requests. On machines with a
	  compliant APM BIOS, you want to say N. However, on the NEC Versa M
	  series notebooks, it is necessary to say Y because of a BIOS bug.

config APM_DO_ENABLE
	bool "Enable PM at boot time"
	---help---
	  Enable APM features at boot time. From page 36 of the APM BIOS
	  specification: "When disabled, the APM BIOS does not automatically
	  power manage devices, enter the Standby State, enter the Suspend
	  State, or take power saving steps in response to CPU Idle calls."
	  This driver will make CPU Idle calls when Linux is idle (unless this
	  feature is turned off -- see "Do CPU IDLE calls", below). This
	  should always save battery power, but more complicated APM features
	  will be dependent on your BIOS implementation. You may need to turn
	  this option off if your computer hangs at boot time when using APM
	  support, or if it beeps continuously instead of suspending. Turn
	  this off if you have a NEC UltraLite Versa 33/C or a Toshiba
	  T400CDT. This is off by default since most machines do fine without
	  this feature.

config APM_CPU_IDLE
	depends on CPU_IDLE
	bool "Make CPU Idle calls when idle"
	---help---
	  Enable calls to APM CPU Idle/CPU Busy inside the kernel's idle loop.
	  On some machines, this can activate improved power savings, such as
	  a slowed CPU clock rate, when the machine is idle. These idle calls
	  are made after the idle loop has run for some length of time (e.g.,
	  333 mS). On some machines, this will cause a hang at boot time or
	  whenever the CPU becomes idle. (On machines with more than one CPU,
	  this option does nothing.)

config APM_DISPLAY_BLANK
	bool "Enable console blanking using APM"
	---help---
	  Enable console blanking using the APM. Some laptops can use this to
	  turn off the LCD backlight when the screen blanker of the Linux
	  virtual console blanks the screen. Note that this is only used by
	  the virtual console screen blanker, and won't turn off the backlight
	  when using the X Window system. This also doesn't have anything to
	  do with your VESA-compliant power-saving monitor. Further, this
	  option doesn't work for all laptops -- it might not turn off your
	  backlight at all, or it might print a lot of errors to the console,
	  especially if you are using gpm.

config APM_ALLOW_INTS
	bool "Allow interrupts during APM BIOS calls"
	---help---
	  Normally we disable external interrupts while we are making calls to
	  the APM BIOS as a measure to lessen the effects of a badly behaving
	  BIOS implementation.  The BIOS should reenable interrupts if it
	  needs to.  Unfortunately, some BIOSes do not -- especially those in
	  many of the newer IBM Thinkpads.  If you experience hangs when you
	  suspend, try setting this to Y.  Otherwise, say N.

endif # APM

source "drivers/cpufreq/Kconfig"

source "drivers/cpuidle/Kconfig"

source "drivers/idle/Kconfig"

endmenu


menu "Bus options (PCI etc.)"

config PCI
	bool "PCI support"
	default y
	---help---
	  Find out whether you have a PCI motherboard. PCI is the name of a
	  bus system, i.e. the way the CPU talks to the other stuff inside
	  your box. Other bus systems are ISA, EISA, MicroChannel (MCA) or
	  VESA. If you have PCI, say Y, otherwise N.

choice
	prompt "PCI access mode"
	depends on X86_32 && PCI
	default PCI_GOANY
	---help---
	  On PCI systems, the BIOS can be used to detect the PCI devices and
	  determine their configuration. However, some old PCI motherboards
	  have BIOS bugs and may crash if this is done. Also, some embedded
	  PCI-based systems don't have any BIOS at all. Linux can also try to
	  detect the PCI hardware directly without using the BIOS.

	  With this option, you can specify how Linux should detect the
	  PCI devices. If you choose "BIOS", the BIOS will be used,
	  if you choose "Direct", the BIOS won't be used, and if you
	  choose "MMConfig", then PCI Express MMCONFIG will be used.
	  If you choose "Any", the kernel will try MMCONFIG, then the
	  direct access method and falls back to the BIOS if that doesn't
	  work. If unsure, go with the default, which is "Any".

config PCI_GOBIOS
	bool "BIOS"

config PCI_GOMMCONFIG
	bool "MMConfig"

config PCI_GODIRECT
	bool "Direct"

config PCI_GOOLPC
	bool "OLPC XO-1"
	depends on OLPC

config PCI_GOANY
	bool "Any"

endchoice

config PCI_BIOS
	def_bool y
	depends on X86_32 && PCI && (PCI_GOBIOS || PCI_GOANY)

# x86-64 doesn't support PCI BIOS access from long mode so always go direct.
config PCI_DIRECT
	def_bool y
	depends on PCI && (X86_64 || (PCI_GODIRECT || PCI_GOANY || PCI_GOOLPC || PCI_GOMMCONFIG))

config PCI_MMCONFIG
	def_bool y
	depends on X86_32 && PCI && (ACPI || SFI) && (PCI_GOMMCONFIG || PCI_GOANY)

config PCI_OLPC
	def_bool y
	depends on PCI && OLPC && (PCI_GOOLPC || PCI_GOANY)

config PCI_XEN
	def_bool y
	depends on PCI && XEN
	select SWIOTLB_XEN

config PCI_DOMAINS
	def_bool y
	depends on PCI

config PCI_MMCONFIG
	bool "Support mmconfig PCI config space access"
	depends on X86_64 && PCI && ACPI

config PCI_CNB20LE_QUIRK
	bool "Read CNB20LE Host Bridge Windows" if EXPERT
	depends on PCI
	help
	  Read the PCI windows out of the CNB20LE host bridge. This allows
	  PCI hotplug to work on systems with the CNB20LE chipset which do
	  not have ACPI.

	  There's no public spec for this chipset, and this functionality
	  is known to be incomplete.

	  You should say N unless you know you need this.

source "drivers/pci/pcie/Kconfig"

source "drivers/pci/Kconfig"

# x86_64 have no ISA slots, but can have ISA-style DMA.
config ISA_DMA_API
	bool "ISA-style DMA support" if (X86_64 && EXPERT)
	default y
	help
	  Enables ISA-style DMA support for devices requiring such controllers.
	  If unsure, say Y.

if X86_32

config ISA
	bool "ISA support"
	---help---
	  Find out whether you have ISA slots on your motherboard.  ISA is the
	  name of a bus system, i.e. the way the CPU talks to the other stuff
	  inside your box.  Other bus systems are PCI, EISA, MicroChannel
	  (MCA) or VESA.  ISA is an older system, now being displaced by PCI;
	  newer boards don't support it.  If you have ISA, say Y, otherwise N.

config EISA
	bool "EISA support"
	depends on ISA
	---help---
	  The Extended Industry Standard Architecture (EISA) bus was
	  developed as an open alternative to the IBM MicroChannel bus.

	  The EISA bus provided some of the features of the IBM MicroChannel
	  bus while maintaining backward compatibility with cards made for
	  the older ISA bus.  The EISA bus saw limited use between 1988 and
	  1995 when it was made obsolete by the PCI bus.

	  Say Y here if you are building a kernel for an EISA-based machine.

	  Otherwise, say N.

source "drivers/eisa/Kconfig"

config SCx200
	tristate "NatSemi SCx200 support"
	---help---
	  This provides basic support for National Semiconductor's
	  (now AMD's) Geode processors.  The driver probes for the
	  PCI-IDs of several on-chip devices, so its a good dependency
	  for other scx200_* drivers.

	  If compiled as a module, the driver is named scx200.

config SCx200HR_TIMER
	tristate "NatSemi SCx200 27MHz High-Resolution Timer Support"
	depends on SCx200
	default y
	---help---
	  This driver provides a clocksource built upon the on-chip
	  27MHz high-resolution timer.  Its also a workaround for
	  NSC Geode SC-1100's buggy TSC, which loses time when the
	  processor goes idle (as is done by the scheduler).  The
	  other workaround is idle=poll boot option.

config OLPC
	bool "One Laptop Per Child support"
	depends on !X86_PAE
	select GPIOLIB
	select OF
	select OF_PROMTREE
	select IRQ_DOMAIN
	---help---
	  Add support for detecting the unique features of the OLPC
	  XO hardware.

config OLPC_XO1_PM
	bool "OLPC XO-1 Power Management"
	depends on OLPC && MFD_CS5535 && PM_SLEEP
	select MFD_CORE
	---help---
	  Add support for poweroff and suspend of the OLPC XO-1 laptop.

config OLPC_XO1_RTC
	bool "OLPC XO-1 Real Time Clock"
	depends on OLPC_XO1_PM && RTC_DRV_CMOS
	---help---
	  Add support for the XO-1 real time clock, which can be used as a
	  programmable wakeup source.

config OLPC_XO1_SCI
	bool "OLPC XO-1 SCI extras"
	depends on OLPC && OLPC_XO1_PM
	depends on INPUT=y
	select POWER_SUPPLY
	select GPIO_CS5535
	select MFD_CORE
	---help---
	  Add support for SCI-based features of the OLPC XO-1 laptop:
	   - EC-driven system wakeups
	   - Power button
	   - Ebook switch
	   - Lid switch
	   - AC adapter status updates
	   - Battery status updates

config OLPC_XO15_SCI
	bool "OLPC XO-1.5 SCI extras"
	depends on OLPC && ACPI
	select POWER_SUPPLY
	---help---
	  Add support for SCI-based features of the OLPC XO-1.5 laptop:
	   - EC-driven system wakeups
	   - AC adapter status updates
	   - Battery status updates

config ALIX
	bool "PCEngines ALIX System Support (LED setup)"
	select GPIOLIB
	---help---
	  This option enables system support for the PCEngines ALIX.
	  At present this just sets up LEDs for GPIO control on
	  ALIX2/3/6 boards.  However, other system specific setup should
	  get added here.

	  Note: You must still enable the drivers for GPIO and LED support
	  (GPIO_CS5535 & LEDS_GPIO) to actually use the LEDs

	  Note: You have to set alix.force=1 for boards with Award BIOS.

config NET5501
	bool "Soekris Engineering net5501 System Support (LEDS, GPIO, etc)"
	select GPIOLIB
	---help---
	  This option enables system support for the Soekris Engineering net5501.

config GEOS
	bool "Traverse Technologies GEOS System Support (LEDS, GPIO, etc)"
	select GPIOLIB
	depends on DMI
	---help---
	  This option enables system support for the Traverse Technologies GEOS.

config TS5500
	bool "Technologic Systems TS-5500 platform support"
	depends on MELAN
	select CHECK_SIGNATURE
	select NEW_LEDS
	select LEDS_CLASS
	---help---
	  This option enables system support for the Technologic Systems TS-5500.

endif # X86_32

config AMD_NB
	def_bool y
	depends on CPU_SUP_AMD && PCI

source "drivers/pcmcia/Kconfig"

source "drivers/pci/hotplug/Kconfig"

config RAPIDIO
	tristate "RapidIO support"
	depends on PCI
	default n
	help
	  If enabled this option will include drivers and the core
	  infrastructure code to support RapidIO interconnect devices.

source "drivers/rapidio/Kconfig"

config X86_SYSFB
	bool "Mark VGA/VBE/EFI FB as generic system framebuffer"
	help
	  Firmwares often provide initial graphics framebuffers so the BIOS,
	  bootloader or kernel can show basic video-output during boot for
	  user-guidance and debugging. Historically, x86 used the VESA BIOS
	  Extensions and EFI-framebuffers for this, which are mostly limited
	  to x86.
	  This option, if enabled, marks VGA/VBE/EFI framebuffers as generic
	  framebuffers so the new generic system-framebuffer drivers can be
	  used on x86. If the framebuffer is not compatible with the generic
	  modes, it is adverticed as fallback platform framebuffer so legacy
	  drivers like efifb, vesafb and uvesafb can pick it up.
	  If this option is not selected, all system framebuffers are always
	  marked as fallback platform framebuffers as usual.

	  Note: Legacy fbdev drivers, including vesafb, efifb, uvesafb, will
	  not be able to pick up generic system framebuffers if this option
	  is selected. You are highly encouraged to enable simplefb as
	  replacement if you select this option. simplefb can correctly deal
	  with generic system framebuffers. But you should still keep vesafb
	  and others enabled as fallback if a system framebuffer is
	  incompatible with simplefb.

	  If unsure, say Y.

endmenu


menu "Executable file formats / Emulations"

source "fs/Kconfig.binfmt"

config IA32_EMULATION
	bool "IA32 Emulation"
	depends on X86_64
	select BINFMT_ELF
	select COMPAT_BINFMT_ELF
	select HAVE_UID16
	---help---
	  Include code to run legacy 32-bit programs under a
	  64-bit kernel. You should likely turn this on, unless you're
	  100% sure that you don't have any 32-bit programs left.

config IA32_AOUT
	tristate "IA32 a.out support"
	depends on IA32_EMULATION
	---help---
	  Support old a.out binaries in the 32bit emulation.

config X86_X32
	bool "x32 ABI for 64-bit mode"
	depends on X86_64 && IA32_EMULATION
	---help---
	  Include code to run binaries for the x32 native 32-bit ABI
	  for 64-bit processors.  An x32 process gets access to the
	  full 64-bit register file and wide data path while leaving
	  pointers at 32 bits for smaller memory footprint.

	  You will need a recent binutils (2.22 or later) with
	  elf32_x86_64 support enabled to compile a kernel with this
	  option set.

config COMPAT
	def_bool y
	depends on IA32_EMULATION || X86_X32
	select ARCH_WANT_OLD_COMPAT_IPC

if COMPAT
config COMPAT_FOR_U64_ALIGNMENT
	def_bool y

config SYSVIPC_COMPAT
	def_bool y
	depends on SYSVIPC

config KEYS_COMPAT
	def_bool y
	depends on KEYS
endif

endmenu


config HAVE_ATOMIC_IOMAP
	def_bool y
	depends on X86_32

config X86_DEV_DMA_OPS
	bool
	depends on X86_64 || STA2X11

config X86_DMA_REMAP
	bool
	depends on STA2X11

config PMC_ATOM
	def_bool y
        depends on PCI

source "net/Kconfig"

source "drivers/Kconfig"

source "drivers/firmware/Kconfig"

source "fs/Kconfig"

source "arch/x86/Kconfig.debug"

source "security/Kconfig"

source "crypto/Kconfig"

source "arch/x86/kvm/Kconfig"

source "lib/Kconfig"<|MERGE_RESOLUTION|>--- conflicted
+++ resolved
@@ -136,11 +136,8 @@
 	select HAVE_ACPI_APEI if ACPI
 	select HAVE_ACPI_APEI_NMI if ACPI
 	select ACPI_LEGACY_TABLES_LOOKUP if ACPI
-<<<<<<< HEAD
+	select X86_FEATURE_NAMES if PROC_FS
 	select HAVE_ARCH_KASAN if X86_64
-=======
-	select X86_FEATURE_NAMES if PROC_FS
->>>>>>> f114040e
 
 config INSTRUCTION_DECODER
 	def_bool y
