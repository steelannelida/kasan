--- conflicted
+++ resolved
@@ -16,11 +16,8 @@
 	def_bool y
 	depends on 64BIT
 	select X86_DEV_DMA_OPS
-<<<<<<< HEAD
+	select ARCH_USE_CMPXCHG_LOCKREF
 	select HAVE_ASAN
-=======
-	select ARCH_USE_CMPXCHG_LOCKREF
->>>>>>> d8efd82e
 
 ### Arch settings
 config X86
