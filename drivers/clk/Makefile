# common clock types
obj-$(CONFIG_HAVE_CLK)		+= clk-devres.o
obj-$(CONFIG_CLKDEV_LOOKUP)	+= clkdev.o
obj-$(CONFIG_COMMON_CLK)	+= clk.o
obj-$(CONFIG_COMMON_CLK)	+= clk-divider.o
obj-$(CONFIG_COMMON_CLK)	+= clk-fixed-factor.o
obj-$(CONFIG_COMMON_CLK)	+= clk-fixed-rate.o
obj-$(CONFIG_COMMON_CLK)	+= clk-gate.o
obj-$(CONFIG_COMMON_CLK)	+= clk-mux.o

# SoCs specific
obj-$(CONFIG_ARCH_BCM2835)	+= clk-bcm2835.o
obj-$(CONFIG_ARCH_NOMADIK)	+= clk-nomadik.o
obj-$(CONFIG_ARCH_HIGHBANK)	+= clk-highbank.o
obj-$(CONFIG_ARCH_MXS)		+= mxs/
obj-$(CONFIG_ARCH_SOCFPGA)	+= socfpga/
obj-$(CONFIG_PLAT_SPEAR)	+= spear/
obj-$(CONFIG_ARCH_U300)		+= clk-u300.o
obj-$(CONFIG_COMMON_CLK_VERSATILE) += versatile/
obj-$(CONFIG_ARCH_PRIMA2)	+= clk-prima2.o
obj-$(CONFIG_PLAT_ORION)	+= mvebu/
ifeq ($(CONFIG_COMMON_CLK), y)
obj-$(CONFIG_ARCH_MMP)		+= mmp/
endif
obj-$(CONFIG_MACH_LOONGSON1)	+= clk-ls1x.o
obj-$(CONFIG_ARCH_U8500)	+= ux500/
obj-$(CONFIG_ARCH_VT8500)	+= clk-vt8500.o
obj-$(CONFIG_ARCH_ZYNQ)		+= clk-zynq.o
<<<<<<< HEAD
obj-$(CONFIG_X86)		+= x86/
=======
obj-$(CONFIG_ARCH_TEGRA)	+= tegra/
>>>>>>> 9cb0d1ba

# Chip specific
obj-$(CONFIG_COMMON_CLK_WM831X) += clk-wm831x.o
obj-$(CONFIG_COMMON_CLK_MAX77686) += clk-max77686.o
obj-$(CONFIG_CLK_TWL6040)	+= clk-twl6040.o<|MERGE_RESOLUTION|>--- conflicted
+++ resolved
@@ -26,11 +26,9 @@
 obj-$(CONFIG_ARCH_U8500)	+= ux500/
 obj-$(CONFIG_ARCH_VT8500)	+= clk-vt8500.o
 obj-$(CONFIG_ARCH_ZYNQ)		+= clk-zynq.o
-<<<<<<< HEAD
+obj-$(CONFIG_ARCH_TEGRA)	+= tegra/
+
 obj-$(CONFIG_X86)		+= x86/
-=======
-obj-$(CONFIG_ARCH_TEGRA)	+= tegra/
->>>>>>> 9cb0d1ba
 
 # Chip specific
 obj-$(CONFIG_COMMON_CLK_WM831X) += clk-wm831x.o
