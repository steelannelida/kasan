--- conflicted
+++ resolved
@@ -195,17 +195,6 @@
 	/* PWM period */
 	unsigned int pwm_period;
 	/* PWM internal delay for the GPIF in the FX2 */
-<<<<<<< HEAD
-	int8_t pwm_delay;
-	/* size of the PWM buffer which holds the bit pattern */
-	int pwm_buf_sz;
-	/* input buffer for the ISO-transfer */
-	int16_t *in_buf;
-	/* input buffer for single insn */
-	int16_t *insn_buf;
-
-	int8_t ao_chanlist[USBDUX_NUM_AO_CHAN];
-=======
 	uint8_t pwm_delay;
 	/* size of the PWM buffer which holds the bit pattern */
 	int pwm_buf_sz;
@@ -215,7 +204,6 @@
 	uint16_t *insn_buf;
 
 	uint8_t ao_chanlist[USBDUX_NUM_AO_CHAN];
->>>>>>> d8ec26d7
 	unsigned int ao_readback[USBDUX_NUM_AO_CHAN];
 
 	unsigned int high_speed:1;
@@ -379,11 +367,7 @@
 	n = s->async->cmd.chanlist_len;
 	for (i = 0; i < n; i++) {
 		unsigned int range = CR_RANGE(s->async->cmd.chanlist[i]);
-<<<<<<< HEAD
-		int16_t val = le16_to_cpu(devpriv->in_buf[i]);
-=======
 		uint16_t val = le16_to_cpu(devpriv->in_buf[i]);
->>>>>>> d8ec26d7
 
 		/* bipolar data is two's-complement */
 		if (comedi_range_is_bipolar(s, range))
@@ -431,11 +415,7 @@
 	struct comedi_device *dev = urb->context;
 	struct comedi_subdevice *s = dev->write_subdev;
 	struct usbdux_private *devpriv = dev->private;
-<<<<<<< HEAD
-	int8_t *datap;
-=======
 	uint8_t *datap;
->>>>>>> d8ec26d7
 	int len;
 	int ret;
 	int i;
@@ -503,11 +483,7 @@
 		*datap++ = len;
 		for (i = 0; i < s->async->cmd.chanlist_len; i++) {
 			unsigned int chan = devpriv->ao_chanlist[i];
-<<<<<<< HEAD
-			short val;
-=======
 			unsigned short val;
->>>>>>> d8ec26d7
 
 			ret = comedi_buf_get(s->async, &val);
 			if (ret < 0) {
@@ -681,11 +657,7 @@
 	return (chan << 4) | ((p == 1) << 2) | ((r == 1) << 3);
 }
 
-<<<<<<< HEAD
-static int send_dux_commands(struct comedi_device *dev, int cmd_type)
-=======
 static int send_dux_commands(struct comedi_device *dev, unsigned int cmd_type)
->>>>>>> d8ec26d7
 {
 	struct usb_device *usb = comedi_to_usb_dev(dev);
 	struct usbdux_private *devpriv = dev->private;
@@ -698,11 +670,7 @@
 			    &nsent, BULK_TIMEOUT);
 }
 
-<<<<<<< HEAD
-static int receive_dux_commands(struct comedi_device *dev, int command)
-=======
 static int receive_dux_commands(struct comedi_device *dev, unsigned int command)
->>>>>>> d8ec26d7
 {
 	struct usb_device *usb = comedi_to_usb_dev(dev);
 	struct usbdux_private *devpriv = dev->private;
@@ -871,15 +839,9 @@
 		ret = receive_dux_commands(dev, USBDUX_CMD_SINGLE_AI);
 		if (ret < 0)
 			goto ai_read_exit;
-<<<<<<< HEAD
 
 		val = le16_to_cpu(devpriv->insn_buf[1]);
 
-=======
-
-		val = le16_to_cpu(devpriv->insn_buf[1]);
-
->>>>>>> d8ec26d7
 		/* bipolar data is two's-complement */
 		if (comedi_range_is_bipolar(s, range))
 			val ^= ((s->maxdata + 1) >> 1);
@@ -918,11 +880,7 @@
 	struct usbdux_private *devpriv = dev->private;
 	unsigned int chan = CR_CHAN(insn->chanspec);
 	unsigned int val = devpriv->ao_readback[chan];
-<<<<<<< HEAD
-	int16_t *p = (int16_t *)&devpriv->dux_commands[2];
-=======
 	uint16_t *p = (uint16_t *)&devpriv->dux_commands[2];
->>>>>>> d8ec26d7
 	int ret = -EBUSY;
 	int i;
 
@@ -947,17 +905,10 @@
 			goto ao_write_exit;
 	}
 	devpriv->ao_readback[chan] = val;
-<<<<<<< HEAD
 
 ao_write_exit:
 	up(&devpriv->sem);
 
-=======
-
-ao_write_exit:
-	up(&devpriv->sem);
-
->>>>>>> d8ec26d7
 	return ret ? ret : insn->n;
 }
 
@@ -1183,24 +1134,13 @@
 {
 
 	struct usbdux_private *devpriv = dev->private;
-<<<<<<< HEAD
-	unsigned int mask = data[0];
-	unsigned int bits = data[1];
-=======
->>>>>>> d8ec26d7
 	int ret;
 
 	down(&devpriv->sem);
 
-<<<<<<< HEAD
-	s->state &= ~mask;
-	s->state |= (bits & mask);
-
-=======
 	comedi_dio_update_state(s, data);
 
 	/* Always update the hardware. See the (*insn_config). */
->>>>>>> d8ec26d7
 	devpriv->dux_commands[1] = s->io_bits;
 	devpriv->dux_commands[2] = s->state;
 
@@ -1259,11 +1199,7 @@
 {
 	struct usbdux_private *devpriv = dev->private;
 	unsigned int chan = CR_CHAN(insn->chanspec);
-<<<<<<< HEAD
-	int16_t *p = (int16_t *)&devpriv->dux_commands[2];
-=======
 	uint16_t *p = (uint16_t *)&devpriv->dux_commands[2];
->>>>>>> d8ec26d7
 	int ret = 0;
 	int i;
 
