/*
 * Common module linker script, always used when linking a module.
 * Archs are free to supply their own linker scripts.  ld will
 * combine them automatically.
 */
SECTIONS {
	/DISCARD/ : { *(.discard) }

<<<<<<< HEAD
	__ksymtab		: { *(SORT(___ksymtab+*)) }
	__ksymtab_gpl		: { *(SORT(___ksymtab_gpl+*)) }
	__ksymtab_unused	: { *(SORT(___ksymtab_unused+*)) }
	__ksymtab_unused_gpl	: { *(SORT(___ksymtab_unused_gpl+*)) }
	__ksymtab_gpl_future	: { *(SORT(___ksymtab_gpl_future+*)) }
	__kcrctab		: { *(SORT(___kcrctab+*)) }
	__kcrctab_gpl		: { *(SORT(___kcrctab_gpl+*)) }
	__kcrctab_unused	: { *(SORT(___kcrctab_unused+*)) }
	__kcrctab_unused_gpl	: { *(SORT(___kcrctab_unused_gpl+*)) }
	__kcrctab_gpl_future	: { *(SORT(___kcrctab_gpl_future+*)) }

	. = ALIGN(8);
	.init_array		: { *(SORT(.init_array.*)) *(.init_array) }

=======
	__ksymtab		0 : { *(SORT(___ksymtab+*)) }
	__ksymtab_gpl		0 : { *(SORT(___ksymtab_gpl+*)) }
	__ksymtab_unused	0 : { *(SORT(___ksymtab_unused+*)) }
	__ksymtab_unused_gpl	0 : { *(SORT(___ksymtab_unused_gpl+*)) }
	__ksymtab_gpl_future	0 : { *(SORT(___ksymtab_gpl_future+*)) }
	__kcrctab		0 : { *(SORT(___kcrctab+*)) }
	__kcrctab_gpl		0 : { *(SORT(___kcrctab_gpl+*)) }
	__kcrctab_unused	0 : { *(SORT(___kcrctab_unused+*)) }
	__kcrctab_unused_gpl	0 : { *(SORT(___kcrctab_unused_gpl+*)) }
	__kcrctab_gpl_future	0 : { *(SORT(___kcrctab_gpl_future+*)) }

	. = ALIGN(8);
	.init_array		0 : { *(SORT(.init_array.*)) *(.init_array) }
>>>>>>> c5861658
}<|MERGE_RESOLUTION|>--- conflicted
+++ resolved
@@ -6,22 +6,6 @@
 SECTIONS {
 	/DISCARD/ : { *(.discard) }
 
-<<<<<<< HEAD
-	__ksymtab		: { *(SORT(___ksymtab+*)) }
-	__ksymtab_gpl		: { *(SORT(___ksymtab_gpl+*)) }
-	__ksymtab_unused	: { *(SORT(___ksymtab_unused+*)) }
-	__ksymtab_unused_gpl	: { *(SORT(___ksymtab_unused_gpl+*)) }
-	__ksymtab_gpl_future	: { *(SORT(___ksymtab_gpl_future+*)) }
-	__kcrctab		: { *(SORT(___kcrctab+*)) }
-	__kcrctab_gpl		: { *(SORT(___kcrctab_gpl+*)) }
-	__kcrctab_unused	: { *(SORT(___kcrctab_unused+*)) }
-	__kcrctab_unused_gpl	: { *(SORT(___kcrctab_unused_gpl+*)) }
-	__kcrctab_gpl_future	: { *(SORT(___kcrctab_gpl_future+*)) }
-
-	. = ALIGN(8);
-	.init_array		: { *(SORT(.init_array.*)) *(.init_array) }
-
-=======
 	__ksymtab		0 : { *(SORT(___ksymtab+*)) }
 	__ksymtab_gpl		0 : { *(SORT(___ksymtab_gpl+*)) }
 	__ksymtab_unused	0 : { *(SORT(___ksymtab_unused+*)) }
@@ -35,5 +19,4 @@
 
 	. = ALIGN(8);
 	.init_array		0 : { *(SORT(.init_array.*)) *(.init_array) }
->>>>>>> c5861658
 }