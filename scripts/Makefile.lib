--- conflicted
+++ resolved
@@ -125,11 +125,7 @@
 #
 ifeq ($(CONFIG_KASAN),y)
 _c_flags += $(if $(patsubst n%,, \
-<<<<<<< HEAD
-		$(KASAN_SANITIZE_$(basetarget).o)$(KASAN_SANITIZE)$(CONFIG_KASAN)), \
-=======
 		$(KASAN_SANITIZE_$(basetarget).o)$(KASAN_SANITIZE)y), \
->>>>>>> c5861658
 		$(CFLAGS_KASAN))
 endif
 
