/*
 * fs/dcache.c
 *
 * Complete reimplementation
 * (C) 1997 Thomas Schoebel-Theuer,
 * with heavy changes by Linus Torvalds
 */

/*
 * Notes on the allocation strategy:
 *
 * The dcache is a master of the icache - whenever a dcache entry
 * exists, the inode will always exist. "iput()" is done either when
 * the dcache entry is deleted or garbage collected.
 */

#include <linux/syscalls.h>
#include <linux/string.h>
#include <linux/mm.h>
#include <linux/fs.h>
#include <linux/fsnotify.h>
#include <linux/slab.h>
#include <linux/init.h>
#include <linux/hash.h>
#include <linux/cache.h>
#include <linux/export.h>
#include <linux/mount.h>
#include <linux/file.h>
#include <asm/uaccess.h>
#include <linux/security.h>
#include <linux/seqlock.h>
#include <linux/swap.h>
#include <linux/bootmem.h>
#include <linux/fs_struct.h>
#include <linux/hardirq.h>
#include <linux/bit_spinlock.h>
#include <linux/rculist_bl.h>
#include <linux/prefetch.h>
#include <linux/ratelimit.h>
#include <linux/list_lru.h>
#include <linux/kasan.h>
#include "internal.h"
#include "mount.h"

/*
 * Usage:
 * dcache->d_inode->i_lock protects:
 *   - i_dentry, d_alias, d_inode of aliases
 * dcache_hash_bucket lock protects:
 *   - the dcache hash table
 * s_anon bl list spinlock protects:
 *   - the s_anon list (see __d_drop)
 * dentry->d_sb->s_dentry_lru_lock protects:
 *   - the dcache lru lists and counters
 * d_lock protects:
 *   - d_flags
 *   - d_name
 *   - d_lru
 *   - d_count
 *   - d_unhashed()
 *   - d_parent and d_subdirs
 *   - childrens' d_child and d_parent
 *   - d_alias, d_inode
 *
 * Ordering:
 * dentry->d_inode->i_lock
 *   dentry->d_lock
 *     dentry->d_sb->s_dentry_lru_lock
 *     dcache_hash_bucket lock
 *     s_anon lock
 *
 * If there is an ancestor relationship:
 * dentry->d_parent->...->d_parent->d_lock
 *   ...
 *     dentry->d_parent->d_lock
 *       dentry->d_lock
 *
 * If no ancestor relationship:
 * if (dentry1 < dentry2)
 *   dentry1->d_lock
 *     dentry2->d_lock
 */
int sysctl_vfs_cache_pressure __read_mostly = 100;
EXPORT_SYMBOL_GPL(sysctl_vfs_cache_pressure);

__cacheline_aligned_in_smp DEFINE_SEQLOCK(rename_lock);

EXPORT_SYMBOL(rename_lock);

static struct kmem_cache *dentry_cache __read_mostly;

/*
 * This is the single most critical data structure when it comes
 * to the dcache: the hashtable for lookups. Somebody should try
 * to make this good - I've just made it work.
 *
 * This hash-function tries to avoid losing too many bits of hash
 * information, yet avoid using a prime hash-size or similar.
 */

static unsigned int d_hash_mask __read_mostly;
static unsigned int d_hash_shift __read_mostly;

static struct hlist_bl_head *dentry_hashtable __read_mostly;

static inline struct hlist_bl_head *d_hash(const struct dentry *parent,
					unsigned int hash)
{
	hash += (unsigned long) parent / L1_CACHE_BYTES;
	return dentry_hashtable + hash_32(hash, d_hash_shift);
}

/* Statistics gathering. */
struct dentry_stat_t dentry_stat = {
	.age_limit = 45,
};

static DEFINE_PER_CPU(long, nr_dentry);
static DEFINE_PER_CPU(long, nr_dentry_unused);

#if defined(CONFIG_SYSCTL) && defined(CONFIG_PROC_FS)

/*
 * Here we resort to our own counters instead of using generic per-cpu counters
 * for consistency with what the vfs inode code does. We are expected to harvest
 * better code and performance by having our own specialized counters.
 *
 * Please note that the loop is done over all possible CPUs, not over all online
 * CPUs. The reason for this is that we don't want to play games with CPUs going
 * on and off. If one of them goes off, we will just keep their counters.
 *
 * glommer: See cffbc8a for details, and if you ever intend to change this,
 * please update all vfs counters to match.
 */
static long get_nr_dentry(void)
{
	int i;
	long sum = 0;
	for_each_possible_cpu(i)
		sum += per_cpu(nr_dentry, i);
	return sum < 0 ? 0 : sum;
}

static long get_nr_dentry_unused(void)
{
	int i;
	long sum = 0;
	for_each_possible_cpu(i)
		sum += per_cpu(nr_dentry_unused, i);
	return sum < 0 ? 0 : sum;
}

int proc_nr_dentry(struct ctl_table *table, int write, void __user *buffer,
		   size_t *lenp, loff_t *ppos)
{
	dentry_stat.nr_dentry = get_nr_dentry();
	dentry_stat.nr_unused = get_nr_dentry_unused();
	return proc_doulongvec_minmax(table, write, buffer, lenp, ppos);
}
#endif

/*
 * Compare 2 name strings, return 0 if they match, otherwise non-zero.
 * The strings are both count bytes long, and count is non-zero.
 */
#ifdef CONFIG_DCACHE_WORD_ACCESS

#include <asm/word-at-a-time.h>
/*
 * NOTE! 'cs' and 'scount' come from a dentry, so it has a
 * aligned allocation for this particular component. We don't
 * strictly need the load_unaligned_zeropad() safety, but it
 * doesn't hurt either.
 *
 * In contrast, 'ct' and 'tcount' can be from a pathname, and do
 * need the careful unaligned handling.
 */
static inline int dentry_string_cmp(const unsigned char *cs, const unsigned char *ct, unsigned tcount)
{
	unsigned long a,b,mask;

	for (;;) {
		a = *(unsigned long *)cs;
		b = load_unaligned_zeropad(ct);
		if (tcount < sizeof(unsigned long))
			break;
		if (unlikely(a != b))
			return 1;
		cs += sizeof(unsigned long);
		ct += sizeof(unsigned long);
		tcount -= sizeof(unsigned long);
		if (!tcount)
			return 0;
	}
	mask = bytemask_from_count(tcount);
	return unlikely(!!((a ^ b) & mask));
}

#else

static inline int dentry_string_cmp(const unsigned char *cs, const unsigned char *ct, unsigned tcount)
{
	do {
		if (*cs != *ct)
			return 1;
		cs++;
		ct++;
		tcount--;
	} while (tcount);
	return 0;
}

#endif

static inline int dentry_cmp(const struct dentry *dentry, const unsigned char *ct, unsigned tcount)
{
	const unsigned char *cs;
	/*
	 * Be careful about RCU walk racing with rename:
	 * use ACCESS_ONCE to fetch the name pointer.
	 *
	 * NOTE! Even if a rename will mean that the length
	 * was not loaded atomically, we don't care. The
	 * RCU walk will check the sequence count eventually,
	 * and catch it. And we won't overrun the buffer,
	 * because we're reading the name pointer atomically,
	 * and a dentry name is guaranteed to be properly
	 * terminated with a NUL byte.
	 *
	 * End result: even if 'len' is wrong, we'll exit
	 * early because the data cannot match (there can
	 * be no NUL in the ct/tcount data)
	 */
	cs = ACCESS_ONCE(dentry->d_name.name);
	smp_read_barrier_depends();
	return dentry_string_cmp(cs, ct, tcount);
}

struct external_name {
	union {
		atomic_t count;
		struct rcu_head head;
	} u;
	unsigned char name[];
};

static inline struct external_name *external_name(struct dentry *dentry)
{
	return container_of(dentry->d_name.name, struct external_name, name[0]);
}

static void __d_free(struct rcu_head *head)
{
	struct dentry *dentry = container_of(head, struct dentry, d_u.d_rcu);

	WARN_ON(!hlist_unhashed(&dentry->d_alias));
	kmem_cache_free(dentry_cache, dentry); 
}

static void __d_free_external(struct rcu_head *head)
{
	struct dentry *dentry = container_of(head, struct dentry, d_u.d_rcu);
	WARN_ON(!hlist_unhashed(&dentry->d_alias));
	kfree(external_name(dentry));
	kmem_cache_free(dentry_cache, dentry); 
}

static inline int dname_external(const struct dentry *dentry)
{
	return dentry->d_name.name != dentry->d_iname;
}

static void dentry_free(struct dentry *dentry)
{
	if (unlikely(dname_external(dentry))) {
		struct external_name *p = external_name(dentry);
		if (likely(atomic_dec_and_test(&p->u.count))) {
			call_rcu(&dentry->d_u.d_rcu, __d_free_external);
			return;
		}
	}
	/* if dentry was never visible to RCU, immediate free is OK */
	if (!(dentry->d_flags & DCACHE_RCUACCESS))
		__d_free(&dentry->d_u.d_rcu);
	else
		call_rcu(&dentry->d_u.d_rcu, __d_free);
}

/**
 * dentry_rcuwalk_barrier - invalidate in-progress rcu-walk lookups
 * @dentry: the target dentry
 * After this call, in-progress rcu-walk path lookup will fail. This
 * should be called after unhashing, and after changing d_inode (if
 * the dentry has not already been unhashed).
 */
static inline void dentry_rcuwalk_barrier(struct dentry *dentry)
{
	assert_spin_locked(&dentry->d_lock);
	/* Go through a barrier */
	write_seqcount_barrier(&dentry->d_seq);
}

/*
 * Release the dentry's inode, using the filesystem
 * d_iput() operation if defined. Dentry has no refcount
 * and is unhashed.
 */
static void dentry_iput(struct dentry * dentry)
	__releases(dentry->d_lock)
	__releases(dentry->d_inode->i_lock)
{
	struct inode *inode = dentry->d_inode;
	if (inode) {
		dentry->d_inode = NULL;
		hlist_del_init(&dentry->d_alias);
		spin_unlock(&dentry->d_lock);
		spin_unlock(&inode->i_lock);
		if (!inode->i_nlink)
			fsnotify_inoderemove(inode);
		if (dentry->d_op && dentry->d_op->d_iput)
			dentry->d_op->d_iput(dentry, inode);
		else
			iput(inode);
	} else {
		spin_unlock(&dentry->d_lock);
	}
}

/*
 * Release the dentry's inode, using the filesystem
 * d_iput() operation if defined. dentry remains in-use.
 */
static void dentry_unlink_inode(struct dentry * dentry)
	__releases(dentry->d_lock)
	__releases(dentry->d_inode->i_lock)
{
	struct inode *inode = dentry->d_inode;
	__d_clear_type(dentry);
	dentry->d_inode = NULL;
	hlist_del_init(&dentry->d_alias);
	dentry_rcuwalk_barrier(dentry);
	spin_unlock(&dentry->d_lock);
	spin_unlock(&inode->i_lock);
	if (!inode->i_nlink)
		fsnotify_inoderemove(inode);
	if (dentry->d_op && dentry->d_op->d_iput)
		dentry->d_op->d_iput(dentry, inode);
	else
		iput(inode);
}

/*
 * The DCACHE_LRU_LIST bit is set whenever the 'd_lru' entry
 * is in use - which includes both the "real" per-superblock
 * LRU list _and_ the DCACHE_SHRINK_LIST use.
 *
 * The DCACHE_SHRINK_LIST bit is set whenever the dentry is
 * on the shrink list (ie not on the superblock LRU list).
 *
 * The per-cpu "nr_dentry_unused" counters are updated with
 * the DCACHE_LRU_LIST bit.
 *
 * These helper functions make sure we always follow the
 * rules. d_lock must be held by the caller.
 */
#define D_FLAG_VERIFY(dentry,x) WARN_ON_ONCE(((dentry)->d_flags & (DCACHE_LRU_LIST | DCACHE_SHRINK_LIST)) != (x))
static void d_lru_add(struct dentry *dentry)
{
	D_FLAG_VERIFY(dentry, 0);
	dentry->d_flags |= DCACHE_LRU_LIST;
	this_cpu_inc(nr_dentry_unused);
	WARN_ON_ONCE(!list_lru_add(&dentry->d_sb->s_dentry_lru, &dentry->d_lru));
}

static void d_lru_del(struct dentry *dentry)
{
	D_FLAG_VERIFY(dentry, DCACHE_LRU_LIST);
	dentry->d_flags &= ~DCACHE_LRU_LIST;
	this_cpu_dec(nr_dentry_unused);
	WARN_ON_ONCE(!list_lru_del(&dentry->d_sb->s_dentry_lru, &dentry->d_lru));
}

static void d_shrink_del(struct dentry *dentry)
{
	D_FLAG_VERIFY(dentry, DCACHE_SHRINK_LIST | DCACHE_LRU_LIST);
	list_del_init(&dentry->d_lru);
	dentry->d_flags &= ~(DCACHE_SHRINK_LIST | DCACHE_LRU_LIST);
	this_cpu_dec(nr_dentry_unused);
}

static void d_shrink_add(struct dentry *dentry, struct list_head *list)
{
	D_FLAG_VERIFY(dentry, 0);
	list_add(&dentry->d_lru, list);
	dentry->d_flags |= DCACHE_SHRINK_LIST | DCACHE_LRU_LIST;
	this_cpu_inc(nr_dentry_unused);
}

/*
 * These can only be called under the global LRU lock, ie during the
 * callback for freeing the LRU list. "isolate" removes it from the
 * LRU lists entirely, while shrink_move moves it to the indicated
 * private list.
 */
static void d_lru_isolate(struct dentry *dentry)
{
	D_FLAG_VERIFY(dentry, DCACHE_LRU_LIST);
	dentry->d_flags &= ~DCACHE_LRU_LIST;
	this_cpu_dec(nr_dentry_unused);
	list_del_init(&dentry->d_lru);
}

static void d_lru_shrink_move(struct dentry *dentry, struct list_head *list)
{
	D_FLAG_VERIFY(dentry, DCACHE_LRU_LIST);
	dentry->d_flags |= DCACHE_SHRINK_LIST;
	list_move_tail(&dentry->d_lru, list);
}

/*
 * dentry_lru_(add|del)_list) must be called with d_lock held.
 */
static void dentry_lru_add(struct dentry *dentry)
{
	if (unlikely(!(dentry->d_flags & DCACHE_LRU_LIST)))
		d_lru_add(dentry);
}

/**
 * d_drop - drop a dentry
 * @dentry: dentry to drop
 *
 * d_drop() unhashes the entry from the parent dentry hashes, so that it won't
 * be found through a VFS lookup any more. Note that this is different from
 * deleting the dentry - d_delete will try to mark the dentry negative if
 * possible, giving a successful _negative_ lookup, while d_drop will
 * just make the cache lookup fail.
 *
 * d_drop() is used mainly for stuff that wants to invalidate a dentry for some
 * reason (NFS timeouts or autofs deletes).
 *
 * __d_drop requires dentry->d_lock.
 */
void __d_drop(struct dentry *dentry)
{
	if (!d_unhashed(dentry)) {
		struct hlist_bl_head *b;
		/*
		 * Hashed dentries are normally on the dentry hashtable,
		 * with the exception of those newly allocated by
		 * d_obtain_alias, which are always IS_ROOT:
		 */
		if (unlikely(IS_ROOT(dentry)))
			b = &dentry->d_sb->s_anon;
		else
			b = d_hash(dentry->d_parent, dentry->d_name.hash);

		hlist_bl_lock(b);
		__hlist_bl_del(&dentry->d_hash);
		dentry->d_hash.pprev = NULL;
		hlist_bl_unlock(b);
		dentry_rcuwalk_barrier(dentry);
	}
}
EXPORT_SYMBOL(__d_drop);

void d_drop(struct dentry *dentry)
{
	spin_lock(&dentry->d_lock);
	__d_drop(dentry);
	spin_unlock(&dentry->d_lock);
}
EXPORT_SYMBOL(d_drop);

static void __dentry_kill(struct dentry *dentry)
{
	struct dentry *parent = NULL;
	bool can_free = true;
	if (!IS_ROOT(dentry))
		parent = dentry->d_parent;

	/*
	 * The dentry is now unrecoverably dead to the world.
	 */
	lockref_mark_dead(&dentry->d_lockref);

	/*
	 * inform the fs via d_prune that this dentry is about to be
	 * unhashed and destroyed.
	 */
	if (dentry->d_flags & DCACHE_OP_PRUNE)
		dentry->d_op->d_prune(dentry);

	if (dentry->d_flags & DCACHE_LRU_LIST) {
		if (!(dentry->d_flags & DCACHE_SHRINK_LIST))
			d_lru_del(dentry);
	}
	/* if it was on the hash then remove it */
	__d_drop(dentry);
	list_del(&dentry->d_u.d_child);
	/*
	 * Inform d_walk() that we are no longer attached to the
	 * dentry tree
	 */
	dentry->d_flags |= DCACHE_DENTRY_KILLED;
	if (parent)
		spin_unlock(&parent->d_lock);
	dentry_iput(dentry);
	/*
	 * dentry_iput drops the locks, at which point nobody (except
	 * transient RCU lookups) can reach this dentry.
	 */
	BUG_ON((int)dentry->d_lockref.count > 0);
	this_cpu_dec(nr_dentry);
	if (dentry->d_op && dentry->d_op->d_release)
		dentry->d_op->d_release(dentry);

	spin_lock(&dentry->d_lock);
	if (dentry->d_flags & DCACHE_SHRINK_LIST) {
		dentry->d_flags |= DCACHE_MAY_FREE;
		can_free = false;
	}
	spin_unlock(&dentry->d_lock);
	if (likely(can_free))
		dentry_free(dentry);
}

/*
 * Finish off a dentry we've decided to kill.
 * dentry->d_lock must be held, returns with it unlocked.
 * If ref is non-zero, then decrement the refcount too.
 * Returns dentry requiring refcount drop, or NULL if we're done.
 */
static struct dentry *dentry_kill(struct dentry *dentry)
	__releases(dentry->d_lock)
{
	struct inode *inode = dentry->d_inode;
	struct dentry *parent = NULL;

	if (inode && unlikely(!spin_trylock(&inode->i_lock)))
		goto failed;

	if (!IS_ROOT(dentry)) {
		parent = dentry->d_parent;
		if (unlikely(!spin_trylock(&parent->d_lock))) {
			if (inode)
				spin_unlock(&inode->i_lock);
			goto failed;
		}
	}

	__dentry_kill(dentry);
	return parent;

failed:
	spin_unlock(&dentry->d_lock);
	cpu_relax();
	return dentry; /* try again with same dentry */
}

static inline struct dentry *lock_parent(struct dentry *dentry)
{
	struct dentry *parent = dentry->d_parent;
	if (IS_ROOT(dentry))
		return NULL;
	if (unlikely((int)dentry->d_lockref.count < 0))
		return NULL;
	if (likely(spin_trylock(&parent->d_lock)))
		return parent;
	rcu_read_lock();
	spin_unlock(&dentry->d_lock);
again:
	parent = ACCESS_ONCE(dentry->d_parent);
	spin_lock(&parent->d_lock);
	/*
	 * We can't blindly lock dentry until we are sure
	 * that we won't violate the locking order.
	 * Any changes of dentry->d_parent must have
	 * been done with parent->d_lock held, so
	 * spin_lock() above is enough of a barrier
	 * for checking if it's still our child.
	 */
	if (unlikely(parent != dentry->d_parent)) {
		spin_unlock(&parent->d_lock);
		goto again;
	}
	rcu_read_unlock();
	if (parent != dentry)
		spin_lock_nested(&dentry->d_lock, DENTRY_D_LOCK_NESTED);
	else
		parent = NULL;
	return parent;
}

/* 
 * This is dput
 *
 * This is complicated by the fact that we do not want to put
 * dentries that are no longer on any hash chain on the unused
 * list: we'd much rather just get rid of them immediately.
 *
 * However, that implies that we have to traverse the dentry
 * tree upwards to the parents which might _also_ now be
 * scheduled for deletion (it may have been only waiting for
 * its last child to go away).
 *
 * This tail recursion is done by hand as we don't want to depend
 * on the compiler to always get this right (gcc generally doesn't).
 * Real recursion would eat up our stack space.
 */

/*
 * dput - release a dentry
 * @dentry: dentry to release 
 *
 * Release a dentry. This will drop the usage count and if appropriate
 * call the dentry unlink method as well as removing it from the queues and
 * releasing its resources. If the parent dentries were scheduled for release
 * they too may now get deleted.
 */
void dput(struct dentry *dentry)
{
	if (unlikely(!dentry))
		return;

repeat:
	if (lockref_put_or_lock(&dentry->d_lockref))
		return;

	/* Unreachable? Get rid of it */
	if (unlikely(d_unhashed(dentry)))
		goto kill_it;

	if (unlikely(dentry->d_flags & DCACHE_OP_DELETE)) {
		if (dentry->d_op->d_delete(dentry))
			goto kill_it;
	}

	if (!(dentry->d_flags & DCACHE_REFERENCED))
		dentry->d_flags |= DCACHE_REFERENCED;
	dentry_lru_add(dentry);

	dentry->d_lockref.count--;
	spin_unlock(&dentry->d_lock);
	return;

kill_it:
	dentry = dentry_kill(dentry);
	if (dentry)
		goto repeat;
}
EXPORT_SYMBOL(dput);


/* This must be called with d_lock held */
static inline void __dget_dlock(struct dentry *dentry)
{
	dentry->d_lockref.count++;
}

static inline void __dget(struct dentry *dentry)
{
	lockref_get(&dentry->d_lockref);
}

struct dentry *dget_parent(struct dentry *dentry)
{
	int gotref;
	struct dentry *ret;

	/*
	 * Do optimistic parent lookup without any
	 * locking.
	 */
	rcu_read_lock();
	ret = ACCESS_ONCE(dentry->d_parent);
	gotref = lockref_get_not_zero(&ret->d_lockref);
	rcu_read_unlock();
	if (likely(gotref)) {
		if (likely(ret == ACCESS_ONCE(dentry->d_parent)))
			return ret;
		dput(ret);
	}

repeat:
	/*
	 * Don't need rcu_dereference because we re-check it was correct under
	 * the lock.
	 */
	rcu_read_lock();
	ret = dentry->d_parent;
	spin_lock(&ret->d_lock);
	if (unlikely(ret != dentry->d_parent)) {
		spin_unlock(&ret->d_lock);
		rcu_read_unlock();
		goto repeat;
	}
	rcu_read_unlock();
	BUG_ON(!ret->d_lockref.count);
	ret->d_lockref.count++;
	spin_unlock(&ret->d_lock);
	return ret;
}
EXPORT_SYMBOL(dget_parent);

/**
 * d_find_alias - grab a hashed alias of inode
 * @inode: inode in question
 *
 * If inode has a hashed alias, or is a directory and has any alias,
 * acquire the reference to alias and return it. Otherwise return NULL.
 * Notice that if inode is a directory there can be only one alias and
 * it can be unhashed only if it has no children, or if it is the root
 * of a filesystem, or if the directory was renamed and d_revalidate
 * was the first vfs operation to notice.
 *
 * If the inode has an IS_ROOT, DCACHE_DISCONNECTED alias, then prefer
 * any other hashed alias over that one.
 */
static struct dentry *__d_find_alias(struct inode *inode)
{
	struct dentry *alias, *discon_alias;

again:
	discon_alias = NULL;
	hlist_for_each_entry(alias, &inode->i_dentry, d_alias) {
		spin_lock(&alias->d_lock);
 		if (S_ISDIR(inode->i_mode) || !d_unhashed(alias)) {
			if (IS_ROOT(alias) &&
			    (alias->d_flags & DCACHE_DISCONNECTED)) {
				discon_alias = alias;
			} else {
				__dget_dlock(alias);
				spin_unlock(&alias->d_lock);
				return alias;
			}
		}
		spin_unlock(&alias->d_lock);
	}
	if (discon_alias) {
		alias = discon_alias;
		spin_lock(&alias->d_lock);
		if (S_ISDIR(inode->i_mode) || !d_unhashed(alias)) {
			__dget_dlock(alias);
			spin_unlock(&alias->d_lock);
			return alias;
		}
		spin_unlock(&alias->d_lock);
		goto again;
	}
	return NULL;
}

struct dentry *d_find_alias(struct inode *inode)
{
	struct dentry *de = NULL;

	if (!hlist_empty(&inode->i_dentry)) {
		spin_lock(&inode->i_lock);
		de = __d_find_alias(inode);
		spin_unlock(&inode->i_lock);
	}
	return de;
}
EXPORT_SYMBOL(d_find_alias);

/*
 *	Try to kill dentries associated with this inode.
 * WARNING: you must own a reference to inode.
 */
void d_prune_aliases(struct inode *inode)
{
	struct dentry *dentry;
restart:
	spin_lock(&inode->i_lock);
	hlist_for_each_entry(dentry, &inode->i_dentry, d_alias) {
		spin_lock(&dentry->d_lock);
		if (!dentry->d_lockref.count) {
			struct dentry *parent = lock_parent(dentry);
			if (likely(!dentry->d_lockref.count)) {
				__dentry_kill(dentry);
				goto restart;
			}
			if (parent)
				spin_unlock(&parent->d_lock);
		}
		spin_unlock(&dentry->d_lock);
	}
	spin_unlock(&inode->i_lock);
}
EXPORT_SYMBOL(d_prune_aliases);

static void shrink_dentry_list(struct list_head *list)
{
	struct dentry *dentry, *parent;

	while (!list_empty(list)) {
		struct inode *inode;
		dentry = list_entry(list->prev, struct dentry, d_lru);
		spin_lock(&dentry->d_lock);
		parent = lock_parent(dentry);

		/*
		 * The dispose list is isolated and dentries are not accounted
		 * to the LRU here, so we can simply remove it from the list
		 * here regardless of whether it is referenced or not.
		 */
		d_shrink_del(dentry);

		/*
		 * We found an inuse dentry which was not removed from
		 * the LRU because of laziness during lookup. Do not free it.
		 */
		if ((int)dentry->d_lockref.count > 0) {
			spin_unlock(&dentry->d_lock);
			if (parent)
				spin_unlock(&parent->d_lock);
			continue;
		}


		if (unlikely(dentry->d_flags & DCACHE_DENTRY_KILLED)) {
			bool can_free = dentry->d_flags & DCACHE_MAY_FREE;
			spin_unlock(&dentry->d_lock);
			if (parent)
				spin_unlock(&parent->d_lock);
			if (can_free)
				dentry_free(dentry);
			continue;
		}

		inode = dentry->d_inode;
		if (inode && unlikely(!spin_trylock(&inode->i_lock))) {
			d_shrink_add(dentry, list);
			spin_unlock(&dentry->d_lock);
			if (parent)
				spin_unlock(&parent->d_lock);
			continue;
		}

		__dentry_kill(dentry);

		/*
		 * We need to prune ancestors too. This is necessary to prevent
		 * quadratic behavior of shrink_dcache_parent(), but is also
		 * expected to be beneficial in reducing dentry cache
		 * fragmentation.
		 */
		dentry = parent;
		while (dentry && !lockref_put_or_lock(&dentry->d_lockref)) {
			parent = lock_parent(dentry);
			if (dentry->d_lockref.count != 1) {
				dentry->d_lockref.count--;
				spin_unlock(&dentry->d_lock);
				if (parent)
					spin_unlock(&parent->d_lock);
				break;
			}
			inode = dentry->d_inode;	/* can't be NULL */
			if (unlikely(!spin_trylock(&inode->i_lock))) {
				spin_unlock(&dentry->d_lock);
				if (parent)
					spin_unlock(&parent->d_lock);
				cpu_relax();
				continue;
			}
			__dentry_kill(dentry);
			dentry = parent;
		}
	}
}

static enum lru_status
dentry_lru_isolate(struct list_head *item, spinlock_t *lru_lock, void *arg)
{
	struct list_head *freeable = arg;
	struct dentry	*dentry = container_of(item, struct dentry, d_lru);


	/*
	 * we are inverting the lru lock/dentry->d_lock here,
	 * so use a trylock. If we fail to get the lock, just skip
	 * it
	 */
	if (!spin_trylock(&dentry->d_lock))
		return LRU_SKIP;

	/*
	 * Referenced dentries are still in use. If they have active
	 * counts, just remove them from the LRU. Otherwise give them
	 * another pass through the LRU.
	 */
	if (dentry->d_lockref.count) {
		d_lru_isolate(dentry);
		spin_unlock(&dentry->d_lock);
		return LRU_REMOVED;
	}

	if (dentry->d_flags & DCACHE_REFERENCED) {
		dentry->d_flags &= ~DCACHE_REFERENCED;
		spin_unlock(&dentry->d_lock);

		/*
		 * The list move itself will be made by the common LRU code. At
		 * this point, we've dropped the dentry->d_lock but keep the
		 * lru lock. This is safe to do, since every list movement is
		 * protected by the lru lock even if both locks are held.
		 *
		 * This is guaranteed by the fact that all LRU management
		 * functions are intermediated by the LRU API calls like
		 * list_lru_add and list_lru_del. List movement in this file
		 * only ever occur through this functions or through callbacks
		 * like this one, that are called from the LRU API.
		 *
		 * The only exceptions to this are functions like
		 * shrink_dentry_list, and code that first checks for the
		 * DCACHE_SHRINK_LIST flag.  Those are guaranteed to be
		 * operating only with stack provided lists after they are
		 * properly isolated from the main list.  It is thus, always a
		 * local access.
		 */
		return LRU_ROTATE;
	}

	d_lru_shrink_move(dentry, freeable);
	spin_unlock(&dentry->d_lock);

	return LRU_REMOVED;
}

/**
 * prune_dcache_sb - shrink the dcache
 * @sb: superblock
 * @nr_to_scan : number of entries to try to free
 * @nid: which node to scan for freeable entities
 *
 * Attempt to shrink the superblock dcache LRU by @nr_to_scan entries. This is
 * done when we need more memory an called from the superblock shrinker
 * function.
 *
 * This function may fail to free any resources if all the dentries are in
 * use.
 */
long prune_dcache_sb(struct super_block *sb, unsigned long nr_to_scan,
		     int nid)
{
	LIST_HEAD(dispose);
	long freed;

	freed = list_lru_walk_node(&sb->s_dentry_lru, nid, dentry_lru_isolate,
				       &dispose, &nr_to_scan);
	shrink_dentry_list(&dispose);
	return freed;
}

static enum lru_status dentry_lru_isolate_shrink(struct list_head *item,
						spinlock_t *lru_lock, void *arg)
{
	struct list_head *freeable = arg;
	struct dentry	*dentry = container_of(item, struct dentry, d_lru);

	/*
	 * we are inverting the lru lock/dentry->d_lock here,
	 * so use a trylock. If we fail to get the lock, just skip
	 * it
	 */
	if (!spin_trylock(&dentry->d_lock))
		return LRU_SKIP;

	d_lru_shrink_move(dentry, freeable);
	spin_unlock(&dentry->d_lock);

	return LRU_REMOVED;
}


/**
 * shrink_dcache_sb - shrink dcache for a superblock
 * @sb: superblock
 *
 * Shrink the dcache for the specified super block. This is used to free
 * the dcache before unmounting a file system.
 */
void shrink_dcache_sb(struct super_block *sb)
{
	long freed;

	do {
		LIST_HEAD(dispose);

		freed = list_lru_walk(&sb->s_dentry_lru,
			dentry_lru_isolate_shrink, &dispose, UINT_MAX);

		this_cpu_sub(nr_dentry_unused, freed);
		shrink_dentry_list(&dispose);
	} while (freed > 0);
}
EXPORT_SYMBOL(shrink_dcache_sb);

/**
 * enum d_walk_ret - action to talke during tree walk
 * @D_WALK_CONTINUE:	contrinue walk
 * @D_WALK_QUIT:	quit walk
 * @D_WALK_NORETRY:	quit when retry is needed
 * @D_WALK_SKIP:	skip this dentry and its children
 */
enum d_walk_ret {
	D_WALK_CONTINUE,
	D_WALK_QUIT,
	D_WALK_NORETRY,
	D_WALK_SKIP,
};

/**
 * d_walk - walk the dentry tree
 * @parent:	start of walk
 * @data:	data passed to @enter() and @finish()
 * @enter:	callback when first entering the dentry
 * @finish:	callback when successfully finished the walk
 *
 * The @enter() and @finish() callbacks are called with d_lock held.
 */
static void d_walk(struct dentry *parent, void *data,
		   enum d_walk_ret (*enter)(void *, struct dentry *),
		   void (*finish)(void *))
{
	struct dentry *this_parent;
	struct list_head *next;
	unsigned seq = 0;
	enum d_walk_ret ret;
	bool retry = true;

again:
	read_seqbegin_or_lock(&rename_lock, &seq);
	this_parent = parent;
	spin_lock(&this_parent->d_lock);

	ret = enter(data, this_parent);
	switch (ret) {
	case D_WALK_CONTINUE:
		break;
	case D_WALK_QUIT:
	case D_WALK_SKIP:
		goto out_unlock;
	case D_WALK_NORETRY:
		retry = false;
		break;
	}
repeat:
	next = this_parent->d_subdirs.next;
resume:
	while (next != &this_parent->d_subdirs) {
		struct list_head *tmp = next;
		struct dentry *dentry = list_entry(tmp, struct dentry, d_u.d_child);
		next = tmp->next;

		spin_lock_nested(&dentry->d_lock, DENTRY_D_LOCK_NESTED);

		ret = enter(data, dentry);
		switch (ret) {
		case D_WALK_CONTINUE:
			break;
		case D_WALK_QUIT:
			spin_unlock(&dentry->d_lock);
			goto out_unlock;
		case D_WALK_NORETRY:
			retry = false;
			break;
		case D_WALK_SKIP:
			spin_unlock(&dentry->d_lock);
			continue;
		}

		if (!list_empty(&dentry->d_subdirs)) {
			spin_unlock(&this_parent->d_lock);
			spin_release(&dentry->d_lock.dep_map, 1, _RET_IP_);
			this_parent = dentry;
			spin_acquire(&this_parent->d_lock.dep_map, 0, 1, _RET_IP_);
			goto repeat;
		}
		spin_unlock(&dentry->d_lock);
	}
	/*
	 * All done at this level ... ascend and resume the search.
	 */
	if (this_parent != parent) {
		struct dentry *child = this_parent;
		this_parent = child->d_parent;

		rcu_read_lock();
		spin_unlock(&child->d_lock);
		spin_lock(&this_parent->d_lock);

		/*
		 * might go back up the wrong parent if we have had a rename
		 * or deletion
		 */
		if (this_parent != child->d_parent ||
			 (child->d_flags & DCACHE_DENTRY_KILLED) ||
			 need_seqretry(&rename_lock, seq)) {
			spin_unlock(&this_parent->d_lock);
			rcu_read_unlock();
			goto rename_retry;
		}
		rcu_read_unlock();
		next = child->d_u.d_child.next;
		goto resume;
	}
	if (need_seqretry(&rename_lock, seq)) {
		spin_unlock(&this_parent->d_lock);
		goto rename_retry;
	}
	if (finish)
		finish(data);

out_unlock:
	spin_unlock(&this_parent->d_lock);
	done_seqretry(&rename_lock, seq);
	return;

rename_retry:
	if (!retry)
		return;
	seq = 1;
	goto again;
}

/*
 * Search for at least 1 mount point in the dentry's subdirs.
 * We descend to the next level whenever the d_subdirs
 * list is non-empty and continue searching.
 */

static enum d_walk_ret check_mount(void *data, struct dentry *dentry)
{
	int *ret = data;
	if (d_mountpoint(dentry)) {
		*ret = 1;
		return D_WALK_QUIT;
	}
	return D_WALK_CONTINUE;
}

/**
 * have_submounts - check for mounts over a dentry
 * @parent: dentry to check.
 *
 * Return true if the parent or its subdirectories contain
 * a mount point
 */
int have_submounts(struct dentry *parent)
{
	int ret = 0;

	d_walk(parent, &ret, check_mount, NULL);

	return ret;
}
EXPORT_SYMBOL(have_submounts);

/*
 * Called by mount code to set a mountpoint and check if the mountpoint is
 * reachable (e.g. NFS can unhash a directory dentry and then the complete
 * subtree can become unreachable).
 *
 * Only one of d_invalidate() and d_set_mounted() must succeed.  For
 * this reason take rename_lock and d_lock on dentry and ancestors.
 */
int d_set_mounted(struct dentry *dentry)
{
	struct dentry *p;
	int ret = -ENOENT;
	write_seqlock(&rename_lock);
	for (p = dentry->d_parent; !IS_ROOT(p); p = p->d_parent) {
		/* Need exclusion wrt. d_invalidate() */
		spin_lock(&p->d_lock);
		if (unlikely(d_unhashed(p))) {
			spin_unlock(&p->d_lock);
			goto out;
		}
		spin_unlock(&p->d_lock);
	}
	spin_lock(&dentry->d_lock);
	if (!d_unlinked(dentry)) {
		dentry->d_flags |= DCACHE_MOUNTED;
		ret = 0;
	}
 	spin_unlock(&dentry->d_lock);
out:
	write_sequnlock(&rename_lock);
	return ret;
}

/*
 * Search the dentry child list of the specified parent,
 * and move any unused dentries to the end of the unused
 * list for prune_dcache(). We descend to the next level
 * whenever the d_subdirs list is non-empty and continue
 * searching.
 *
 * It returns zero iff there are no unused children,
 * otherwise  it returns the number of children moved to
 * the end of the unused list. This may not be the total
 * number of unused children, because select_parent can
 * drop the lock and return early due to latency
 * constraints.
 */

struct select_data {
	struct dentry *start;
	struct list_head dispose;
	int found;
};

static enum d_walk_ret select_collect(void *_data, struct dentry *dentry)
{
	struct select_data *data = _data;
	enum d_walk_ret ret = D_WALK_CONTINUE;

	if (data->start == dentry)
		goto out;

	if (dentry->d_flags & DCACHE_SHRINK_LIST) {
		data->found++;
	} else {
		if (dentry->d_flags & DCACHE_LRU_LIST)
			d_lru_del(dentry);
		if (!dentry->d_lockref.count) {
			d_shrink_add(dentry, &data->dispose);
			data->found++;
		}
	}
	/*
	 * We can return to the caller if we have found some (this
	 * ensures forward progress). We'll be coming back to find
	 * the rest.
	 */
	if (!list_empty(&data->dispose))
		ret = need_resched() ? D_WALK_QUIT : D_WALK_NORETRY;
out:
	return ret;
}

/**
 * shrink_dcache_parent - prune dcache
 * @parent: parent of entries to prune
 *
 * Prune the dcache to remove unused children of the parent dentry.
 */
void shrink_dcache_parent(struct dentry *parent)
{
	for (;;) {
		struct select_data data;

		INIT_LIST_HEAD(&data.dispose);
		data.start = parent;
		data.found = 0;

		d_walk(parent, &data, select_collect, NULL);
		if (!data.found)
			break;

		shrink_dentry_list(&data.dispose);
		cond_resched();
	}
}
EXPORT_SYMBOL(shrink_dcache_parent);

static enum d_walk_ret umount_check(void *_data, struct dentry *dentry)
{
	/* it has busy descendents; complain about those instead */
	if (!list_empty(&dentry->d_subdirs))
		return D_WALK_CONTINUE;

	/* root with refcount 1 is fine */
	if (dentry == _data && dentry->d_lockref.count == 1)
		return D_WALK_CONTINUE;

	printk(KERN_ERR "BUG: Dentry %p{i=%lx,n=%pd} "
			" still in use (%d) [unmount of %s %s]\n",
		       dentry,
		       dentry->d_inode ?
		       dentry->d_inode->i_ino : 0UL,
		       dentry,
		       dentry->d_lockref.count,
		       dentry->d_sb->s_type->name,
		       dentry->d_sb->s_id);
	WARN_ON(1);
	return D_WALK_CONTINUE;
}

static void do_one_tree(struct dentry *dentry)
{
	shrink_dcache_parent(dentry);
	d_walk(dentry, dentry, umount_check, NULL);
	d_drop(dentry);
	dput(dentry);
}

/*
 * destroy the dentries attached to a superblock on unmounting
 */
void shrink_dcache_for_umount(struct super_block *sb)
{
	struct dentry *dentry;

	WARN(down_read_trylock(&sb->s_umount), "s_umount should've been locked");

	dentry = sb->s_root;
	sb->s_root = NULL;
	do_one_tree(dentry);

	while (!hlist_bl_empty(&sb->s_anon)) {
		dentry = dget(hlist_bl_entry(hlist_bl_first(&sb->s_anon), struct dentry, d_hash));
		do_one_tree(dentry);
	}
}

struct detach_data {
	struct select_data select;
	struct dentry *mountpoint;
};
static enum d_walk_ret detach_and_collect(void *_data, struct dentry *dentry)
{
	struct detach_data *data = _data;

	if (d_mountpoint(dentry)) {
		__dget_dlock(dentry);
		data->mountpoint = dentry;
		return D_WALK_QUIT;
	}

	return select_collect(&data->select, dentry);
}

static void check_and_drop(void *_data)
{
	struct detach_data *data = _data;

	if (!data->mountpoint && !data->select.found)
		__d_drop(data->select.start);
}

/**
 * d_invalidate - detach submounts, prune dcache, and drop
 * @dentry: dentry to invalidate (aka detach, prune and drop)
 *
 * no dcache lock.
 *
 * The final d_drop is done as an atomic operation relative to
 * rename_lock ensuring there are no races with d_set_mounted.  This
 * ensures there are no unhashed dentries on the path to a mountpoint.
 */
void d_invalidate(struct dentry *dentry)
{
	/*
	 * If it's already been dropped, return OK.
	 */
	spin_lock(&dentry->d_lock);
	if (d_unhashed(dentry)) {
		spin_unlock(&dentry->d_lock);
		return;
	}
	spin_unlock(&dentry->d_lock);

	/* Negative dentries can be dropped without further checks */
	if (!dentry->d_inode) {
		d_drop(dentry);
		return;
	}

	for (;;) {
		struct detach_data data;

		data.mountpoint = NULL;
		INIT_LIST_HEAD(&data.select.dispose);
		data.select.start = dentry;
		data.select.found = 0;

		d_walk(dentry, &data, detach_and_collect, check_and_drop);

		if (data.select.found)
			shrink_dentry_list(&data.select.dispose);

		if (data.mountpoint) {
			detach_mounts(data.mountpoint);
			dput(data.mountpoint);
		}

		if (!data.mountpoint && !data.select.found)
			break;

		cond_resched();
	}
}
EXPORT_SYMBOL(d_invalidate);

/**
 * __d_alloc	-	allocate a dcache entry
 * @sb: filesystem it will belong to
 * @name: qstr of the name
 *
 * Allocates a dentry. It returns %NULL if there is insufficient memory
 * available. On a success the dentry is returned. The name passed in is
 * copied and the copy passed in may be reused after this call.
 */
 
struct dentry *__d_alloc(struct super_block *sb, const struct qstr *name)
{
	struct dentry *dentry;
	char *dname;

	dentry = kmem_cache_alloc(dentry_cache, GFP_KERNEL);
	if (!dentry)
		return NULL;

	/*
	 * We guarantee that the inline name is always NUL-terminated.
	 * This way the memcpy() done by the name switching in rename
	 * will still always have a NUL at the end, even if we might
	 * be overwriting an internal NUL character
	 */
	dentry->d_iname[DNAME_INLINE_LEN-1] = 0;
	if (name->len > DNAME_INLINE_LEN-1) {
		size_t size = offsetof(struct external_name, name[1]);
		struct external_name *p = kmalloc(size + name->len, GFP_KERNEL);
		if (!p) {
			kmem_cache_free(dentry_cache, dentry); 
			return NULL;
		}
<<<<<<< HEAD
#ifdef CONFIG_DCACHE_WORD_ACCESS
		kasan_unpoison_shadow(dname,
				round_up(name->len + 1,	sizeof(unsigned long)));
#endif
=======
		atomic_set(&p->u.count, 1);
		dname = p->name;
>>>>>>> f114040e
	} else  {
		dname = dentry->d_iname;
	}	

	dentry->d_name.len = name->len;
	dentry->d_name.hash = name->hash;
	memcpy(dname, name->name, name->len);
	dname[name->len] = 0;

	/* Make sure we always see the terminating NUL character */
	smp_wmb();
	dentry->d_name.name = dname;

	dentry->d_lockref.count = 1;
	dentry->d_flags = 0;
	spin_lock_init(&dentry->d_lock);
	seqcount_init(&dentry->d_seq);
	dentry->d_inode = NULL;
	dentry->d_parent = dentry;
	dentry->d_sb = sb;
	dentry->d_op = NULL;
	dentry->d_fsdata = NULL;
	INIT_HLIST_BL_NODE(&dentry->d_hash);
	INIT_LIST_HEAD(&dentry->d_lru);
	INIT_LIST_HEAD(&dentry->d_subdirs);
	INIT_HLIST_NODE(&dentry->d_alias);
	INIT_LIST_HEAD(&dentry->d_u.d_child);
	d_set_d_op(dentry, dentry->d_sb->s_d_op);

	this_cpu_inc(nr_dentry);

	return dentry;
}

/**
 * d_alloc	-	allocate a dcache entry
 * @parent: parent of entry to allocate
 * @name: qstr of the name
 *
 * Allocates a dentry. It returns %NULL if there is insufficient memory
 * available. On a success the dentry is returned. The name passed in is
 * copied and the copy passed in may be reused after this call.
 */
struct dentry *d_alloc(struct dentry * parent, const struct qstr *name)
{
	struct dentry *dentry = __d_alloc(parent->d_sb, name);
	if (!dentry)
		return NULL;

	spin_lock(&parent->d_lock);
	/*
	 * don't need child lock because it is not subject
	 * to concurrency here
	 */
	__dget_dlock(parent);
	dentry->d_parent = parent;
	list_add(&dentry->d_u.d_child, &parent->d_subdirs);
	spin_unlock(&parent->d_lock);

	return dentry;
}
EXPORT_SYMBOL(d_alloc);

/**
 * d_alloc_pseudo - allocate a dentry (for lookup-less filesystems)
 * @sb: the superblock
 * @name: qstr of the name
 *
 * For a filesystem that just pins its dentries in memory and never
 * performs lookups at all, return an unhashed IS_ROOT dentry.
 */
struct dentry *d_alloc_pseudo(struct super_block *sb, const struct qstr *name)
{
	return __d_alloc(sb, name);
}
EXPORT_SYMBOL(d_alloc_pseudo);

struct dentry *d_alloc_name(struct dentry *parent, const char *name)
{
	struct qstr q;

	q.name = name;
	q.len = strlen(name);
	q.hash = full_name_hash(q.name, q.len);
	return d_alloc(parent, &q);
}
EXPORT_SYMBOL(d_alloc_name);

void d_set_d_op(struct dentry *dentry, const struct dentry_operations *op)
{
	WARN_ON_ONCE(dentry->d_op);
	WARN_ON_ONCE(dentry->d_flags & (DCACHE_OP_HASH	|
				DCACHE_OP_COMPARE	|
				DCACHE_OP_REVALIDATE	|
				DCACHE_OP_WEAK_REVALIDATE	|
				DCACHE_OP_DELETE ));
	dentry->d_op = op;
	if (!op)
		return;
	if (op->d_hash)
		dentry->d_flags |= DCACHE_OP_HASH;
	if (op->d_compare)
		dentry->d_flags |= DCACHE_OP_COMPARE;
	if (op->d_revalidate)
		dentry->d_flags |= DCACHE_OP_REVALIDATE;
	if (op->d_weak_revalidate)
		dentry->d_flags |= DCACHE_OP_WEAK_REVALIDATE;
	if (op->d_delete)
		dentry->d_flags |= DCACHE_OP_DELETE;
	if (op->d_prune)
		dentry->d_flags |= DCACHE_OP_PRUNE;

}
EXPORT_SYMBOL(d_set_d_op);

static unsigned d_flags_for_inode(struct inode *inode)
{
	unsigned add_flags = DCACHE_FILE_TYPE;

	if (!inode)
		return DCACHE_MISS_TYPE;

	if (S_ISDIR(inode->i_mode)) {
		add_flags = DCACHE_DIRECTORY_TYPE;
		if (unlikely(!(inode->i_opflags & IOP_LOOKUP))) {
			if (unlikely(!inode->i_op->lookup))
				add_flags = DCACHE_AUTODIR_TYPE;
			else
				inode->i_opflags |= IOP_LOOKUP;
		}
	} else if (unlikely(!(inode->i_opflags & IOP_NOFOLLOW))) {
		if (unlikely(inode->i_op->follow_link))
			add_flags = DCACHE_SYMLINK_TYPE;
		else
			inode->i_opflags |= IOP_NOFOLLOW;
	}

	if (unlikely(IS_AUTOMOUNT(inode)))
		add_flags |= DCACHE_NEED_AUTOMOUNT;
	return add_flags;
}

static void __d_instantiate(struct dentry *dentry, struct inode *inode)
{
	unsigned add_flags = d_flags_for_inode(inode);

	spin_lock(&dentry->d_lock);
	__d_set_type(dentry, add_flags);
	if (inode)
		hlist_add_head(&dentry->d_alias, &inode->i_dentry);
	dentry->d_inode = inode;
	dentry_rcuwalk_barrier(dentry);
	spin_unlock(&dentry->d_lock);
	fsnotify_d_instantiate(dentry, inode);
}

/**
 * d_instantiate - fill in inode information for a dentry
 * @entry: dentry to complete
 * @inode: inode to attach to this dentry
 *
 * Fill in inode information in the entry.
 *
 * This turns negative dentries into productive full members
 * of society.
 *
 * NOTE! This assumes that the inode count has been incremented
 * (or otherwise set) by the caller to indicate that it is now
 * in use by the dcache.
 */
 
void d_instantiate(struct dentry *entry, struct inode * inode)
{
	BUG_ON(!hlist_unhashed(&entry->d_alias));
	if (inode)
		spin_lock(&inode->i_lock);
	__d_instantiate(entry, inode);
	if (inode)
		spin_unlock(&inode->i_lock);
	security_d_instantiate(entry, inode);
}
EXPORT_SYMBOL(d_instantiate);

/**
 * d_instantiate_unique - instantiate a non-aliased dentry
 * @entry: dentry to instantiate
 * @inode: inode to attach to this dentry
 *
 * Fill in inode information in the entry. On success, it returns NULL.
 * If an unhashed alias of "entry" already exists, then we return the
 * aliased dentry instead and drop one reference to inode.
 *
 * Note that in order to avoid conflicts with rename() etc, the caller
 * had better be holding the parent directory semaphore.
 *
 * This also assumes that the inode count has been incremented
 * (or otherwise set) by the caller to indicate that it is now
 * in use by the dcache.
 */
static struct dentry *__d_instantiate_unique(struct dentry *entry,
					     struct inode *inode)
{
	struct dentry *alias;
	int len = entry->d_name.len;
	const char *name = entry->d_name.name;
	unsigned int hash = entry->d_name.hash;

	if (!inode) {
		__d_instantiate(entry, NULL);
		return NULL;
	}

	hlist_for_each_entry(alias, &inode->i_dentry, d_alias) {
		/*
		 * Don't need alias->d_lock here, because aliases with
		 * d_parent == entry->d_parent are not subject to name or
		 * parent changes, because the parent inode i_mutex is held.
		 */
		if (alias->d_name.hash != hash)
			continue;
		if (alias->d_parent != entry->d_parent)
			continue;
		if (alias->d_name.len != len)
			continue;
		if (dentry_cmp(alias, name, len))
			continue;
		__dget(alias);
		return alias;
	}

	__d_instantiate(entry, inode);
	return NULL;
}

struct dentry *d_instantiate_unique(struct dentry *entry, struct inode *inode)
{
	struct dentry *result;

	BUG_ON(!hlist_unhashed(&entry->d_alias));

	if (inode)
		spin_lock(&inode->i_lock);
	result = __d_instantiate_unique(entry, inode);
	if (inode)
		spin_unlock(&inode->i_lock);

	if (!result) {
		security_d_instantiate(entry, inode);
		return NULL;
	}

	BUG_ON(!d_unhashed(result));
	iput(inode);
	return result;
}

EXPORT_SYMBOL(d_instantiate_unique);

/**
 * d_instantiate_no_diralias - instantiate a non-aliased dentry
 * @entry: dentry to complete
 * @inode: inode to attach to this dentry
 *
 * Fill in inode information in the entry.  If a directory alias is found, then
 * return an error (and drop inode).  Together with d_materialise_unique() this
 * guarantees that a directory inode may never have more than one alias.
 */
int d_instantiate_no_diralias(struct dentry *entry, struct inode *inode)
{
	BUG_ON(!hlist_unhashed(&entry->d_alias));

	spin_lock(&inode->i_lock);
	if (S_ISDIR(inode->i_mode) && !hlist_empty(&inode->i_dentry)) {
		spin_unlock(&inode->i_lock);
		iput(inode);
		return -EBUSY;
	}
	__d_instantiate(entry, inode);
	spin_unlock(&inode->i_lock);
	security_d_instantiate(entry, inode);

	return 0;
}
EXPORT_SYMBOL(d_instantiate_no_diralias);

struct dentry *d_make_root(struct inode *root_inode)
{
	struct dentry *res = NULL;

	if (root_inode) {
		static const struct qstr name = QSTR_INIT("/", 1);

		res = __d_alloc(root_inode->i_sb, &name);
		if (res)
			d_instantiate(res, root_inode);
		else
			iput(root_inode);
	}
	return res;
}
EXPORT_SYMBOL(d_make_root);

static struct dentry * __d_find_any_alias(struct inode *inode)
{
	struct dentry *alias;

	if (hlist_empty(&inode->i_dentry))
		return NULL;
	alias = hlist_entry(inode->i_dentry.first, struct dentry, d_alias);
	__dget(alias);
	return alias;
}

/**
 * d_find_any_alias - find any alias for a given inode
 * @inode: inode to find an alias for
 *
 * If any aliases exist for the given inode, take and return a
 * reference for one of them.  If no aliases exist, return %NULL.
 */
struct dentry *d_find_any_alias(struct inode *inode)
{
	struct dentry *de;

	spin_lock(&inode->i_lock);
	de = __d_find_any_alias(inode);
	spin_unlock(&inode->i_lock);
	return de;
}
EXPORT_SYMBOL(d_find_any_alias);

static struct dentry *__d_obtain_alias(struct inode *inode, int disconnected)
{
	static const struct qstr anonstring = QSTR_INIT("/", 1);
	struct dentry *tmp;
	struct dentry *res;
	unsigned add_flags;

	if (!inode)
		return ERR_PTR(-ESTALE);
	if (IS_ERR(inode))
		return ERR_CAST(inode);

	res = d_find_any_alias(inode);
	if (res)
		goto out_iput;

	tmp = __d_alloc(inode->i_sb, &anonstring);
	if (!tmp) {
		res = ERR_PTR(-ENOMEM);
		goto out_iput;
	}

	spin_lock(&inode->i_lock);
	res = __d_find_any_alias(inode);
	if (res) {
		spin_unlock(&inode->i_lock);
		dput(tmp);
		goto out_iput;
	}

	/* attach a disconnected dentry */
	add_flags = d_flags_for_inode(inode);

	if (disconnected)
		add_flags |= DCACHE_DISCONNECTED;

	spin_lock(&tmp->d_lock);
	tmp->d_inode = inode;
	tmp->d_flags |= add_flags;
	hlist_add_head(&tmp->d_alias, &inode->i_dentry);
	hlist_bl_lock(&tmp->d_sb->s_anon);
	hlist_bl_add_head(&tmp->d_hash, &tmp->d_sb->s_anon);
	hlist_bl_unlock(&tmp->d_sb->s_anon);
	spin_unlock(&tmp->d_lock);
	spin_unlock(&inode->i_lock);
	security_d_instantiate(tmp, inode);

	return tmp;

 out_iput:
	if (res && !IS_ERR(res))
		security_d_instantiate(res, inode);
	iput(inode);
	return res;
}

/**
 * d_obtain_alias - find or allocate a DISCONNECTED dentry for a given inode
 * @inode: inode to allocate the dentry for
 *
 * Obtain a dentry for an inode resulting from NFS filehandle conversion or
 * similar open by handle operations.  The returned dentry may be anonymous,
 * or may have a full name (if the inode was already in the cache).
 *
 * When called on a directory inode, we must ensure that the inode only ever
 * has one dentry.  If a dentry is found, that is returned instead of
 * allocating a new one.
 *
 * On successful return, the reference to the inode has been transferred
 * to the dentry.  In case of an error the reference on the inode is released.
 * To make it easier to use in export operations a %NULL or IS_ERR inode may
 * be passed in and the error will be propagated to the return value,
 * with a %NULL @inode replaced by ERR_PTR(-ESTALE).
 */
struct dentry *d_obtain_alias(struct inode *inode)
{
	return __d_obtain_alias(inode, 1);
}
EXPORT_SYMBOL(d_obtain_alias);

/**
 * d_obtain_root - find or allocate a dentry for a given inode
 * @inode: inode to allocate the dentry for
 *
 * Obtain an IS_ROOT dentry for the root of a filesystem.
 *
 * We must ensure that directory inodes only ever have one dentry.  If a
 * dentry is found, that is returned instead of allocating a new one.
 *
 * On successful return, the reference to the inode has been transferred
 * to the dentry.  In case of an error the reference on the inode is
 * released.  A %NULL or IS_ERR inode may be passed in and will be the
 * error will be propagate to the return value, with a %NULL @inode
 * replaced by ERR_PTR(-ESTALE).
 */
struct dentry *d_obtain_root(struct inode *inode)
{
	return __d_obtain_alias(inode, 0);
}
EXPORT_SYMBOL(d_obtain_root);

/**
 * d_add_ci - lookup or allocate new dentry with case-exact name
 * @inode:  the inode case-insensitive lookup has found
 * @dentry: the negative dentry that was passed to the parent's lookup func
 * @name:   the case-exact name to be associated with the returned dentry
 *
 * This is to avoid filling the dcache with case-insensitive names to the
 * same inode, only the actual correct case is stored in the dcache for
 * case-insensitive filesystems.
 *
 * For a case-insensitive lookup match and if the the case-exact dentry
 * already exists in in the dcache, use it and return it.
 *
 * If no entry exists with the exact case name, allocate new dentry with
 * the exact case, and return the spliced entry.
 */
struct dentry *d_add_ci(struct dentry *dentry, struct inode *inode,
			struct qstr *name)
{
	struct dentry *found;
	struct dentry *new;

	/*
	 * First check if a dentry matching the name already exists,
	 * if not go ahead and create it now.
	 */
	found = d_hash_and_lookup(dentry->d_parent, name);
	if (unlikely(IS_ERR(found)))
		goto err_out;
	if (!found) {
		new = d_alloc(dentry->d_parent, name);
		if (!new) {
			found = ERR_PTR(-ENOMEM);
			goto err_out;
		}

		found = d_splice_alias(inode, new);
		if (found) {
			dput(new);
			return found;
		}
		return new;
	}

	/*
	 * If a matching dentry exists, and it's not negative use it.
	 *
	 * Decrement the reference count to balance the iget() done
	 * earlier on.
	 */
	if (found->d_inode) {
		if (unlikely(found->d_inode != inode)) {
			/* This can't happen because bad inodes are unhashed. */
			BUG_ON(!is_bad_inode(inode));
			BUG_ON(!is_bad_inode(found->d_inode));
		}
		iput(inode);
		return found;
	}

	/*
	 * Negative dentry: instantiate it unless the inode is a directory and
	 * already has a dentry.
	 */
	new = d_splice_alias(inode, found);
	if (new) {
		dput(found);
		found = new;
	}
	return found;

err_out:
	iput(inode);
	return found;
}
EXPORT_SYMBOL(d_add_ci);

/*
 * Do the slow-case of the dentry name compare.
 *
 * Unlike the dentry_cmp() function, we need to atomically
 * load the name and length information, so that the
 * filesystem can rely on them, and can use the 'name' and
 * 'len' information without worrying about walking off the
 * end of memory etc.
 *
 * Thus the read_seqcount_retry() and the "duplicate" info
 * in arguments (the low-level filesystem should not look
 * at the dentry inode or name contents directly, since
 * rename can change them while we're in RCU mode).
 */
enum slow_d_compare {
	D_COMP_OK,
	D_COMP_NOMATCH,
	D_COMP_SEQRETRY,
};

static noinline enum slow_d_compare slow_dentry_cmp(
		const struct dentry *parent,
		struct dentry *dentry,
		unsigned int seq,
		const struct qstr *name)
{
	int tlen = dentry->d_name.len;
	const char *tname = dentry->d_name.name;

	if (read_seqcount_retry(&dentry->d_seq, seq)) {
		cpu_relax();
		return D_COMP_SEQRETRY;
	}
	if (parent->d_op->d_compare(parent, dentry, tlen, tname, name))
		return D_COMP_NOMATCH;
	return D_COMP_OK;
}

/**
 * __d_lookup_rcu - search for a dentry (racy, store-free)
 * @parent: parent dentry
 * @name: qstr of name we wish to find
 * @seqp: returns d_seq value at the point where the dentry was found
 * Returns: dentry, or NULL
 *
 * __d_lookup_rcu is the dcache lookup function for rcu-walk name
 * resolution (store-free path walking) design described in
 * Documentation/filesystems/path-lookup.txt.
 *
 * This is not to be used outside core vfs.
 *
 * __d_lookup_rcu must only be used in rcu-walk mode, ie. with vfsmount lock
 * held, and rcu_read_lock held. The returned dentry must not be stored into
 * without taking d_lock and checking d_seq sequence count against @seq
 * returned here.
 *
 * A refcount may be taken on the found dentry with the d_rcu_to_refcount
 * function.
 *
 * Alternatively, __d_lookup_rcu may be called again to look up the child of
 * the returned dentry, so long as its parent's seqlock is checked after the
 * child is looked up. Thus, an interlocking stepping of sequence lock checks
 * is formed, giving integrity down the path walk.
 *
 * NOTE! The caller *has* to check the resulting dentry against the sequence
 * number we've returned before using any of the resulting dentry state!
 */
struct dentry *__d_lookup_rcu(const struct dentry *parent,
				const struct qstr *name,
				unsigned *seqp)
{
	u64 hashlen = name->hash_len;
	const unsigned char *str = name->name;
	struct hlist_bl_head *b = d_hash(parent, hashlen_hash(hashlen));
	struct hlist_bl_node *node;
	struct dentry *dentry;

	/*
	 * Note: There is significant duplication with __d_lookup_rcu which is
	 * required to prevent single threaded performance regressions
	 * especially on architectures where smp_rmb (in seqcounts) are costly.
	 * Keep the two functions in sync.
	 */

	/*
	 * The hash list is protected using RCU.
	 *
	 * Carefully use d_seq when comparing a candidate dentry, to avoid
	 * races with d_move().
	 *
	 * It is possible that concurrent renames can mess up our list
	 * walk here and result in missing our dentry, resulting in the
	 * false-negative result. d_lookup() protects against concurrent
	 * renames using rename_lock seqlock.
	 *
	 * See Documentation/filesystems/path-lookup.txt for more details.
	 */
	hlist_bl_for_each_entry_rcu(dentry, node, b, d_hash) {
		unsigned seq;

seqretry:
		/*
		 * The dentry sequence count protects us from concurrent
		 * renames, and thus protects parent and name fields.
		 *
		 * The caller must perform a seqcount check in order
		 * to do anything useful with the returned dentry.
		 *
		 * NOTE! We do a "raw" seqcount_begin here. That means that
		 * we don't wait for the sequence count to stabilize if it
		 * is in the middle of a sequence change. If we do the slow
		 * dentry compare, we will do seqretries until it is stable,
		 * and if we end up with a successful lookup, we actually
		 * want to exit RCU lookup anyway.
		 */
		seq = raw_seqcount_begin(&dentry->d_seq);
		if (dentry->d_parent != parent)
			continue;
		if (d_unhashed(dentry))
			continue;

		if (unlikely(parent->d_flags & DCACHE_OP_COMPARE)) {
			if (dentry->d_name.hash != hashlen_hash(hashlen))
				continue;
			*seqp = seq;
			switch (slow_dentry_cmp(parent, dentry, seq, name)) {
			case D_COMP_OK:
				return dentry;
			case D_COMP_NOMATCH:
				continue;
			default:
				goto seqretry;
			}
		}

		if (dentry->d_name.hash_len != hashlen)
			continue;
		*seqp = seq;
		if (!dentry_cmp(dentry, str, hashlen_len(hashlen)))
			return dentry;
	}
	return NULL;
}

/**
 * d_lookup - search for a dentry
 * @parent: parent dentry
 * @name: qstr of name we wish to find
 * Returns: dentry, or NULL
 *
 * d_lookup searches the children of the parent dentry for the name in
 * question. If the dentry is found its reference count is incremented and the
 * dentry is returned. The caller must use dput to free the entry when it has
 * finished using it. %NULL is returned if the dentry does not exist.
 */
struct dentry *d_lookup(const struct dentry *parent, const struct qstr *name)
{
	struct dentry *dentry;
	unsigned seq;

	do {
		seq = read_seqbegin(&rename_lock);
		dentry = __d_lookup(parent, name);
		if (dentry)
			break;
	} while (read_seqretry(&rename_lock, seq));
	return dentry;
}
EXPORT_SYMBOL(d_lookup);

/**
 * __d_lookup - search for a dentry (racy)
 * @parent: parent dentry
 * @name: qstr of name we wish to find
 * Returns: dentry, or NULL
 *
 * __d_lookup is like d_lookup, however it may (rarely) return a
 * false-negative result due to unrelated rename activity.
 *
 * __d_lookup is slightly faster by avoiding rename_lock read seqlock,
 * however it must be used carefully, eg. with a following d_lookup in
 * the case of failure.
 *
 * __d_lookup callers must be commented.
 */
struct dentry *__d_lookup(const struct dentry *parent, const struct qstr *name)
{
	unsigned int len = name->len;
	unsigned int hash = name->hash;
	const unsigned char *str = name->name;
	struct hlist_bl_head *b = d_hash(parent, hash);
	struct hlist_bl_node *node;
	struct dentry *found = NULL;
	struct dentry *dentry;

	/*
	 * Note: There is significant duplication with __d_lookup_rcu which is
	 * required to prevent single threaded performance regressions
	 * especially on architectures where smp_rmb (in seqcounts) are costly.
	 * Keep the two functions in sync.
	 */

	/*
	 * The hash list is protected using RCU.
	 *
	 * Take d_lock when comparing a candidate dentry, to avoid races
	 * with d_move().
	 *
	 * It is possible that concurrent renames can mess up our list
	 * walk here and result in missing our dentry, resulting in the
	 * false-negative result. d_lookup() protects against concurrent
	 * renames using rename_lock seqlock.
	 *
	 * See Documentation/filesystems/path-lookup.txt for more details.
	 */
	rcu_read_lock();
	
	hlist_bl_for_each_entry_rcu(dentry, node, b, d_hash) {

		if (dentry->d_name.hash != hash)
			continue;

		spin_lock(&dentry->d_lock);
		if (dentry->d_parent != parent)
			goto next;
		if (d_unhashed(dentry))
			goto next;

		/*
		 * It is safe to compare names since d_move() cannot
		 * change the qstr (protected by d_lock).
		 */
		if (parent->d_flags & DCACHE_OP_COMPARE) {
			int tlen = dentry->d_name.len;
			const char *tname = dentry->d_name.name;
			if (parent->d_op->d_compare(parent, dentry, tlen, tname, name))
				goto next;
		} else {
			if (dentry->d_name.len != len)
				goto next;
			if (dentry_cmp(dentry, str, len))
				goto next;
		}

		dentry->d_lockref.count++;
		found = dentry;
		spin_unlock(&dentry->d_lock);
		break;
next:
		spin_unlock(&dentry->d_lock);
 	}
 	rcu_read_unlock();

 	return found;
}

/**
 * d_hash_and_lookup - hash the qstr then search for a dentry
 * @dir: Directory to search in
 * @name: qstr of name we wish to find
 *
 * On lookup failure NULL is returned; on bad name - ERR_PTR(-error)
 */
struct dentry *d_hash_and_lookup(struct dentry *dir, struct qstr *name)
{
	/*
	 * Check for a fs-specific hash function. Note that we must
	 * calculate the standard hash first, as the d_op->d_hash()
	 * routine may choose to leave the hash value unchanged.
	 */
	name->hash = full_name_hash(name->name, name->len);
	if (dir->d_flags & DCACHE_OP_HASH) {
		int err = dir->d_op->d_hash(dir, name);
		if (unlikely(err < 0))
			return ERR_PTR(err);
	}
	return d_lookup(dir, name);
}
EXPORT_SYMBOL(d_hash_and_lookup);

/**
 * d_validate - verify dentry provided from insecure source (deprecated)
 * @dentry: The dentry alleged to be valid child of @dparent
 * @dparent: The parent dentry (known to be valid)
 *
 * An insecure source has sent us a dentry, here we verify it and dget() it.
 * This is used by ncpfs in its readdir implementation.
 * Zero is returned in the dentry is invalid.
 *
 * This function is slow for big directories, and deprecated, do not use it.
 */
int d_validate(struct dentry *dentry, struct dentry *dparent)
{
	struct dentry *child;

	spin_lock(&dparent->d_lock);
	list_for_each_entry(child, &dparent->d_subdirs, d_u.d_child) {
		if (dentry == child) {
			spin_lock_nested(&dentry->d_lock, DENTRY_D_LOCK_NESTED);
			__dget_dlock(dentry);
			spin_unlock(&dentry->d_lock);
			spin_unlock(&dparent->d_lock);
			return 1;
		}
	}
	spin_unlock(&dparent->d_lock);

	return 0;
}
EXPORT_SYMBOL(d_validate);

/*
 * When a file is deleted, we have two options:
 * - turn this dentry into a negative dentry
 * - unhash this dentry and free it.
 *
 * Usually, we want to just turn this into
 * a negative dentry, but if anybody else is
 * currently using the dentry or the inode
 * we can't do that and we fall back on removing
 * it from the hash queues and waiting for
 * it to be deleted later when it has no users
 */
 
/**
 * d_delete - delete a dentry
 * @dentry: The dentry to delete
 *
 * Turn the dentry into a negative dentry if possible, otherwise
 * remove it from the hash queues so it can be deleted later
 */
 
void d_delete(struct dentry * dentry)
{
	struct inode *inode;
	int isdir = 0;
	/*
	 * Are we the only user?
	 */
again:
	spin_lock(&dentry->d_lock);
	inode = dentry->d_inode;
	isdir = S_ISDIR(inode->i_mode);
	if (dentry->d_lockref.count == 1) {
		if (!spin_trylock(&inode->i_lock)) {
			spin_unlock(&dentry->d_lock);
			cpu_relax();
			goto again;
		}
		dentry->d_flags &= ~DCACHE_CANT_MOUNT;
		dentry_unlink_inode(dentry);
		fsnotify_nameremove(dentry, isdir);
		return;
	}

	if (!d_unhashed(dentry))
		__d_drop(dentry);

	spin_unlock(&dentry->d_lock);

	fsnotify_nameremove(dentry, isdir);
}
EXPORT_SYMBOL(d_delete);

static void __d_rehash(struct dentry * entry, struct hlist_bl_head *b)
{
	BUG_ON(!d_unhashed(entry));
	hlist_bl_lock(b);
	entry->d_flags |= DCACHE_RCUACCESS;
	hlist_bl_add_head_rcu(&entry->d_hash, b);
	hlist_bl_unlock(b);
}

static void _d_rehash(struct dentry * entry)
{
	__d_rehash(entry, d_hash(entry->d_parent, entry->d_name.hash));
}

/**
 * d_rehash	- add an entry back to the hash
 * @entry: dentry to add to the hash
 *
 * Adds a dentry to the hash according to its name.
 */
 
void d_rehash(struct dentry * entry)
{
	spin_lock(&entry->d_lock);
	_d_rehash(entry);
	spin_unlock(&entry->d_lock);
}
EXPORT_SYMBOL(d_rehash);

/**
 * dentry_update_name_case - update case insensitive dentry with a new name
 * @dentry: dentry to be updated
 * @name: new name
 *
 * Update a case insensitive dentry with new case of name.
 *
 * dentry must have been returned by d_lookup with name @name. Old and new
 * name lengths must match (ie. no d_compare which allows mismatched name
 * lengths).
 *
 * Parent inode i_mutex must be held over d_lookup and into this call (to
 * keep renames and concurrent inserts, and readdir(2) away).
 */
void dentry_update_name_case(struct dentry *dentry, struct qstr *name)
{
	BUG_ON(!mutex_is_locked(&dentry->d_parent->d_inode->i_mutex));
	BUG_ON(dentry->d_name.len != name->len); /* d_lookup gives this */

	spin_lock(&dentry->d_lock);
	write_seqcount_begin(&dentry->d_seq);
	memcpy((unsigned char *)dentry->d_name.name, name->name, name->len);
	write_seqcount_end(&dentry->d_seq);
	spin_unlock(&dentry->d_lock);
}
EXPORT_SYMBOL(dentry_update_name_case);

static void swap_names(struct dentry *dentry, struct dentry *target)
{
	if (unlikely(dname_external(target))) {
		if (unlikely(dname_external(dentry))) {
			/*
			 * Both external: swap the pointers
			 */
			swap(target->d_name.name, dentry->d_name.name);
		} else {
			/*
			 * dentry:internal, target:external.  Steal target's
			 * storage and make target internal.
			 */
			memcpy(target->d_iname, dentry->d_name.name,
					dentry->d_name.len + 1);
			dentry->d_name.name = target->d_name.name;
			target->d_name.name = target->d_iname;
		}
	} else {
		if (unlikely(dname_external(dentry))) {
			/*
			 * dentry:external, target:internal.  Give dentry's
			 * storage to target and make dentry internal
			 */
			memcpy(dentry->d_iname, target->d_name.name,
					target->d_name.len + 1);
			target->d_name.name = dentry->d_name.name;
			dentry->d_name.name = dentry->d_iname;
		} else {
			/*
			 * Both are internal.
			 */
			unsigned int i;
			BUILD_BUG_ON(!IS_ALIGNED(DNAME_INLINE_LEN, sizeof(long)));
			for (i = 0; i < DNAME_INLINE_LEN / sizeof(long); i++) {
				swap(((long *) &dentry->d_iname)[i],
				     ((long *) &target->d_iname)[i]);
			}
		}
	}
	swap(dentry->d_name.hash_len, target->d_name.hash_len);
}

static void copy_name(struct dentry *dentry, struct dentry *target)
{
	struct external_name *old_name = NULL;
	if (unlikely(dname_external(dentry)))
		old_name = external_name(dentry);
	if (unlikely(dname_external(target))) {
		atomic_inc(&external_name(target)->u.count);
		dentry->d_name = target->d_name;
	} else {
		memcpy(dentry->d_iname, target->d_name.name,
				target->d_name.len + 1);
		dentry->d_name.name = dentry->d_iname;
		dentry->d_name.hash_len = target->d_name.hash_len;
	}
	if (old_name && likely(atomic_dec_and_test(&old_name->u.count)))
		kfree_rcu(old_name, u.head);
}

static void dentry_lock_for_move(struct dentry *dentry, struct dentry *target)
{
	/*
	 * XXXX: do we really need to take target->d_lock?
	 */
	if (IS_ROOT(dentry) || dentry->d_parent == target->d_parent)
		spin_lock(&target->d_parent->d_lock);
	else {
		if (d_ancestor(dentry->d_parent, target->d_parent)) {
			spin_lock(&dentry->d_parent->d_lock);
			spin_lock_nested(&target->d_parent->d_lock,
						DENTRY_D_LOCK_NESTED);
		} else {
			spin_lock(&target->d_parent->d_lock);
			spin_lock_nested(&dentry->d_parent->d_lock,
						DENTRY_D_LOCK_NESTED);
		}
	}
	if (target < dentry) {
		spin_lock_nested(&target->d_lock, 2);
		spin_lock_nested(&dentry->d_lock, 3);
	} else {
		spin_lock_nested(&dentry->d_lock, 2);
		spin_lock_nested(&target->d_lock, 3);
	}
}

static void dentry_unlock_for_move(struct dentry *dentry, struct dentry *target)
{
	if (target->d_parent != dentry->d_parent)
		spin_unlock(&dentry->d_parent->d_lock);
	if (target->d_parent != target)
		spin_unlock(&target->d_parent->d_lock);
	spin_unlock(&target->d_lock);
	spin_unlock(&dentry->d_lock);
}

/*
 * When switching names, the actual string doesn't strictly have to
 * be preserved in the target - because we're dropping the target
 * anyway. As such, we can just do a simple memcpy() to copy over
 * the new name before we switch, unless we are going to rehash
 * it.  Note that if we *do* unhash the target, we are not allowed
 * to rehash it without giving it a new name/hash key - whether
 * we swap or overwrite the names here, resulting name won't match
 * the reality in filesystem; it's only there for d_path() purposes.
 * Note that all of this is happening under rename_lock, so the
 * any hash lookup seeing it in the middle of manipulations will
 * be discarded anyway.  So we do not care what happens to the hash
 * key in that case.
 */
/*
 * __d_move - move a dentry
 * @dentry: entry to move
 * @target: new dentry
 * @exchange: exchange the two dentries
 *
 * Update the dcache to reflect the move of a file name. Negative
 * dcache entries should not be moved in this way. Caller must hold
 * rename_lock, the i_mutex of the source and target directories,
 * and the sb->s_vfs_rename_mutex if they differ. See lock_rename().
 */
static void __d_move(struct dentry *dentry, struct dentry *target,
		     bool exchange)
{
	if (!dentry->d_inode)
		printk(KERN_WARNING "VFS: moving negative dcache entry\n");

	BUG_ON(d_ancestor(dentry, target));
	BUG_ON(d_ancestor(target, dentry));

	dentry_lock_for_move(dentry, target);

	write_seqcount_begin(&dentry->d_seq);
	write_seqcount_begin_nested(&target->d_seq, DENTRY_D_LOCK_NESTED);

	/* __d_drop does write_seqcount_barrier, but they're OK to nest. */

	/*
	 * Move the dentry to the target hash queue. Don't bother checking
	 * for the same hash queue because of how unlikely it is.
	 */
	__d_drop(dentry);
	__d_rehash(dentry, d_hash(target->d_parent, target->d_name.hash));

	/*
	 * Unhash the target (d_delete() is not usable here).  If exchanging
	 * the two dentries, then rehash onto the other's hash queue.
	 */
	__d_drop(target);
	if (exchange) {
		__d_rehash(target,
			   d_hash(dentry->d_parent, dentry->d_name.hash));
	}

	/* Switch the names.. */
	if (exchange)
		swap_names(dentry, target);
	else
		copy_name(dentry, target);

	/* ... and switch them in the tree */
	if (IS_ROOT(dentry)) {
		/* splicing a tree */
		dentry->d_parent = target->d_parent;
		target->d_parent = target;
		list_del_init(&target->d_u.d_child);
		list_move(&dentry->d_u.d_child, &dentry->d_parent->d_subdirs);
	} else {
		/* swapping two dentries */
		swap(dentry->d_parent, target->d_parent);
		list_move(&target->d_u.d_child, &target->d_parent->d_subdirs);
		list_move(&dentry->d_u.d_child, &dentry->d_parent->d_subdirs);
		if (exchange)
			fsnotify_d_move(target);
		fsnotify_d_move(dentry);
	}

	write_seqcount_end(&target->d_seq);
	write_seqcount_end(&dentry->d_seq);

	dentry_unlock_for_move(dentry, target);
}

/*
 * d_move - move a dentry
 * @dentry: entry to move
 * @target: new dentry
 *
 * Update the dcache to reflect the move of a file name. Negative
 * dcache entries should not be moved in this way. See the locking
 * requirements for __d_move.
 */
void d_move(struct dentry *dentry, struct dentry *target)
{
	write_seqlock(&rename_lock);
	__d_move(dentry, target, false);
	write_sequnlock(&rename_lock);
}
EXPORT_SYMBOL(d_move);

/*
 * d_exchange - exchange two dentries
 * @dentry1: first dentry
 * @dentry2: second dentry
 */
void d_exchange(struct dentry *dentry1, struct dentry *dentry2)
{
	write_seqlock(&rename_lock);

	WARN_ON(!dentry1->d_inode);
	WARN_ON(!dentry2->d_inode);
	WARN_ON(IS_ROOT(dentry1));
	WARN_ON(IS_ROOT(dentry2));

	__d_move(dentry1, dentry2, true);

	write_sequnlock(&rename_lock);
}

/**
 * d_ancestor - search for an ancestor
 * @p1: ancestor dentry
 * @p2: child dentry
 *
 * Returns the ancestor dentry of p2 which is a child of p1, if p1 is
 * an ancestor of p2, else NULL.
 */
struct dentry *d_ancestor(struct dentry *p1, struct dentry *p2)
{
	struct dentry *p;

	for (p = p2; !IS_ROOT(p); p = p->d_parent) {
		if (p->d_parent == p1)
			return p;
	}
	return NULL;
}

/*
 * This helper attempts to cope with remotely renamed directories
 *
 * It assumes that the caller is already holding
 * dentry->d_parent->d_inode->i_mutex, inode->i_lock and rename_lock
 *
 * Note: If ever the locking in lock_rename() changes, then please
 * remember to update this too...
 */
static struct dentry *__d_unalias(struct inode *inode,
		struct dentry *dentry, struct dentry *alias)
{
	struct mutex *m1 = NULL, *m2 = NULL;
	struct dentry *ret = ERR_PTR(-EBUSY);

	/* If alias and dentry share a parent, then no extra locks required */
	if (alias->d_parent == dentry->d_parent)
		goto out_unalias;

	/* See lock_rename() */
	if (!mutex_trylock(&dentry->d_sb->s_vfs_rename_mutex))
		goto out_err;
	m1 = &dentry->d_sb->s_vfs_rename_mutex;
	if (!mutex_trylock(&alias->d_parent->d_inode->i_mutex))
		goto out_err;
	m2 = &alias->d_parent->d_inode->i_mutex;
out_unalias:
	__d_move(alias, dentry, false);
	ret = alias;
out_err:
	spin_unlock(&inode->i_lock);
	if (m2)
		mutex_unlock(m2);
	if (m1)
		mutex_unlock(m1);
	return ret;
}

/**
 * d_splice_alias - splice a disconnected dentry into the tree if one exists
 * @inode:  the inode which may have a disconnected dentry
 * @dentry: a negative dentry which we want to point to the inode.
 *
 * If inode is a directory and has an IS_ROOT alias, then d_move that in
 * place of the given dentry and return it, else simply d_add the inode
 * to the dentry and return NULL.
 *
 * If a non-IS_ROOT directory is found, the filesystem is corrupt, and
 * we should error out: directories can't have multiple aliases.
 *
 * This is needed in the lookup routine of any filesystem that is exportable
 * (via knfsd) so that we can build dcache paths to directories effectively.
 *
 * If a dentry was found and moved, then it is returned.  Otherwise NULL
 * is returned.  This matches the expected return value of ->lookup.
 *
 * Cluster filesystems may call this function with a negative, hashed dentry.
 * In that case, we know that the inode will be a regular file, and also this
 * will only occur during atomic_open. So we need to check for the dentry
 * being already hashed only in the final case.
 */
struct dentry *d_splice_alias(struct inode *inode, struct dentry *dentry)
{
	struct dentry *new = NULL;

	if (IS_ERR(inode))
		return ERR_CAST(inode);

	if (inode && S_ISDIR(inode->i_mode)) {
		spin_lock(&inode->i_lock);
		new = __d_find_any_alias(inode);
		if (new) {
			if (!IS_ROOT(new)) {
				spin_unlock(&inode->i_lock);
				dput(new);
				return ERR_PTR(-EIO);
			}
			if (d_ancestor(new, dentry)) {
				spin_unlock(&inode->i_lock);
				dput(new);
				return ERR_PTR(-EIO);
			}
			write_seqlock(&rename_lock);
			__d_move(new, dentry, false);
			write_sequnlock(&rename_lock);
			spin_unlock(&inode->i_lock);
			security_d_instantiate(new, inode);
			iput(inode);
		} else {
			/* already taking inode->i_lock, so d_add() by hand */
			__d_instantiate(dentry, inode);
			spin_unlock(&inode->i_lock);
			security_d_instantiate(dentry, inode);
			d_rehash(dentry);
		}
	} else {
		d_instantiate(dentry, inode);
		if (d_unhashed(dentry))
			d_rehash(dentry);
	}
	return new;
}
EXPORT_SYMBOL(d_splice_alias);

/**
 * d_materialise_unique - introduce an inode into the tree
 * @dentry: candidate dentry
 * @inode: inode to bind to the dentry, to which aliases may be attached
 *
 * Introduces an dentry into the tree, substituting an extant disconnected
 * root directory alias in its place if there is one. Caller must hold the
 * i_mutex of the parent directory.
 */
struct dentry *d_materialise_unique(struct dentry *dentry, struct inode *inode)
{
	struct dentry *actual;

	BUG_ON(!d_unhashed(dentry));

	if (!inode) {
		actual = dentry;
		__d_instantiate(dentry, NULL);
		d_rehash(actual);
		goto out_nolock;
	}

	spin_lock(&inode->i_lock);

	if (S_ISDIR(inode->i_mode)) {
		struct dentry *alias;

		/* Does an aliased dentry already exist? */
		alias = __d_find_alias(inode);
		if (alias) {
			actual = alias;
			write_seqlock(&rename_lock);

			if (d_ancestor(alias, dentry)) {
				/* Check for loops */
				actual = ERR_PTR(-ELOOP);
				spin_unlock(&inode->i_lock);
			} else if (IS_ROOT(alias)) {
				/* Is this an anonymous mountpoint that we
				 * could splice into our tree? */
				__d_move(alias, dentry, false);
				write_sequnlock(&rename_lock);
				goto found;
			} else {
				/* Nope, but we must(!) avoid directory
				 * aliasing. This drops inode->i_lock */
				actual = __d_unalias(inode, dentry, alias);
			}
			write_sequnlock(&rename_lock);
			if (IS_ERR(actual)) {
				if (PTR_ERR(actual) == -ELOOP)
					pr_warn_ratelimited(
						"VFS: Lookup of '%s' in %s %s"
						" would have caused loop\n",
						dentry->d_name.name,
						inode->i_sb->s_type->name,
						inode->i_sb->s_id);
				dput(alias);
			}
			goto out_nolock;
		}
	}

	/* Add a unique reference */
	actual = __d_instantiate_unique(dentry, inode);
	if (!actual)
		actual = dentry;

	d_rehash(actual);
found:
	spin_unlock(&inode->i_lock);
out_nolock:
	if (actual == dentry) {
		security_d_instantiate(dentry, inode);
		return NULL;
	}

	iput(inode);
	return actual;
}
EXPORT_SYMBOL_GPL(d_materialise_unique);

static int prepend(char **buffer, int *buflen, const char *str, int namelen)
{
	*buflen -= namelen;
	if (*buflen < 0)
		return -ENAMETOOLONG;
	*buffer -= namelen;
	memcpy(*buffer, str, namelen);
	return 0;
}

/**
 * prepend_name - prepend a pathname in front of current buffer pointer
 * @buffer: buffer pointer
 * @buflen: allocated length of the buffer
 * @name:   name string and length qstr structure
 *
 * With RCU path tracing, it may race with d_move(). Use ACCESS_ONCE() to
 * make sure that either the old or the new name pointer and length are
 * fetched. However, there may be mismatch between length and pointer.
 * The length cannot be trusted, we need to copy it byte-by-byte until
 * the length is reached or a null byte is found. It also prepends "/" at
 * the beginning of the name. The sequence number check at the caller will
 * retry it again when a d_move() does happen. So any garbage in the buffer
 * due to mismatched pointer and length will be discarded.
 *
 * Data dependency barrier is needed to make sure that we see that terminating
 * NUL.  Alpha strikes again, film at 11...
 */
static int prepend_name(char **buffer, int *buflen, struct qstr *name)
{
	const char *dname = ACCESS_ONCE(name->name);
	u32 dlen = ACCESS_ONCE(name->len);
	char *p;

	smp_read_barrier_depends();

	*buflen -= dlen + 1;
	if (*buflen < 0)
		return -ENAMETOOLONG;
	p = *buffer -= dlen + 1;
	*p++ = '/';
	while (dlen--) {
		char c = *dname++;
		if (!c)
			break;
		*p++ = c;
	}
	return 0;
}

/**
 * prepend_path - Prepend path string to a buffer
 * @path: the dentry/vfsmount to report
 * @root: root vfsmnt/dentry
 * @buffer: pointer to the end of the buffer
 * @buflen: pointer to buffer length
 *
 * The function will first try to write out the pathname without taking any
 * lock other than the RCU read lock to make sure that dentries won't go away.
 * It only checks the sequence number of the global rename_lock as any change
 * in the dentry's d_seq will be preceded by changes in the rename_lock
 * sequence number. If the sequence number had been changed, it will restart
 * the whole pathname back-tracing sequence again by taking the rename_lock.
 * In this case, there is no need to take the RCU read lock as the recursive
 * parent pointer references will keep the dentry chain alive as long as no
 * rename operation is performed.
 */
static int prepend_path(const struct path *path,
			const struct path *root,
			char **buffer, int *buflen)
{
	struct dentry *dentry;
	struct vfsmount *vfsmnt;
	struct mount *mnt;
	int error = 0;
	unsigned seq, m_seq = 0;
	char *bptr;
	int blen;

	rcu_read_lock();
restart_mnt:
	read_seqbegin_or_lock(&mount_lock, &m_seq);
	seq = 0;
	rcu_read_lock();
restart:
	bptr = *buffer;
	blen = *buflen;
	error = 0;
	dentry = path->dentry;
	vfsmnt = path->mnt;
	mnt = real_mount(vfsmnt);
	read_seqbegin_or_lock(&rename_lock, &seq);
	while (dentry != root->dentry || vfsmnt != root->mnt) {
		struct dentry * parent;

		if (dentry == vfsmnt->mnt_root || IS_ROOT(dentry)) {
			struct mount *parent = ACCESS_ONCE(mnt->mnt_parent);
			/* Global root? */
			if (mnt != parent) {
				dentry = ACCESS_ONCE(mnt->mnt_mountpoint);
				mnt = parent;
				vfsmnt = &mnt->mnt;
				continue;
			}
			/*
			 * Filesystems needing to implement special "root names"
			 * should do so with ->d_dname()
			 */
			if (IS_ROOT(dentry) &&
			   (dentry->d_name.len != 1 ||
			    dentry->d_name.name[0] != '/')) {
				WARN(1, "Root dentry has weird name <%.*s>\n",
				     (int) dentry->d_name.len,
				     dentry->d_name.name);
			}
			if (!error)
				error = is_mounted(vfsmnt) ? 1 : 2;
			break;
		}
		parent = dentry->d_parent;
		prefetch(parent);
		error = prepend_name(&bptr, &blen, &dentry->d_name);
		if (error)
			break;

		dentry = parent;
	}
	if (!(seq & 1))
		rcu_read_unlock();
	if (need_seqretry(&rename_lock, seq)) {
		seq = 1;
		goto restart;
	}
	done_seqretry(&rename_lock, seq);

	if (!(m_seq & 1))
		rcu_read_unlock();
	if (need_seqretry(&mount_lock, m_seq)) {
		m_seq = 1;
		goto restart_mnt;
	}
	done_seqretry(&mount_lock, m_seq);

	if (error >= 0 && bptr == *buffer) {
		if (--blen < 0)
			error = -ENAMETOOLONG;
		else
			*--bptr = '/';
	}
	*buffer = bptr;
	*buflen = blen;
	return error;
}

/**
 * __d_path - return the path of a dentry
 * @path: the dentry/vfsmount to report
 * @root: root vfsmnt/dentry
 * @buf: buffer to return value in
 * @buflen: buffer length
 *
 * Convert a dentry into an ASCII path name.
 *
 * Returns a pointer into the buffer or an error code if the
 * path was too long.
 *
 * "buflen" should be positive.
 *
 * If the path is not reachable from the supplied root, return %NULL.
 */
char *__d_path(const struct path *path,
	       const struct path *root,
	       char *buf, int buflen)
{
	char *res = buf + buflen;
	int error;

	prepend(&res, &buflen, "\0", 1);
	error = prepend_path(path, root, &res, &buflen);

	if (error < 0)
		return ERR_PTR(error);
	if (error > 0)
		return NULL;
	return res;
}

char *d_absolute_path(const struct path *path,
	       char *buf, int buflen)
{
	struct path root = {};
	char *res = buf + buflen;
	int error;

	prepend(&res, &buflen, "\0", 1);
	error = prepend_path(path, &root, &res, &buflen);

	if (error > 1)
		error = -EINVAL;
	if (error < 0)
		return ERR_PTR(error);
	return res;
}

/*
 * same as __d_path but appends "(deleted)" for unlinked files.
 */
static int path_with_deleted(const struct path *path,
			     const struct path *root,
			     char **buf, int *buflen)
{
	prepend(buf, buflen, "\0", 1);
	if (d_unlinked(path->dentry)) {
		int error = prepend(buf, buflen, " (deleted)", 10);
		if (error)
			return error;
	}

	return prepend_path(path, root, buf, buflen);
}

static int prepend_unreachable(char **buffer, int *buflen)
{
	return prepend(buffer, buflen, "(unreachable)", 13);
}

static void get_fs_root_rcu(struct fs_struct *fs, struct path *root)
{
	unsigned seq;

	do {
		seq = read_seqcount_begin(&fs->seq);
		*root = fs->root;
	} while (read_seqcount_retry(&fs->seq, seq));
}

/**
 * d_path - return the path of a dentry
 * @path: path to report
 * @buf: buffer to return value in
 * @buflen: buffer length
 *
 * Convert a dentry into an ASCII path name. If the entry has been deleted
 * the string " (deleted)" is appended. Note that this is ambiguous.
 *
 * Returns a pointer into the buffer or an error code if the path was
 * too long. Note: Callers should use the returned pointer, not the passed
 * in buffer, to use the name! The implementation often starts at an offset
 * into the buffer, and may leave 0 bytes at the start.
 *
 * "buflen" should be positive.
 */
char *d_path(const struct path *path, char *buf, int buflen)
{
	char *res = buf + buflen;
	struct path root;
	int error;

	/*
	 * We have various synthetic filesystems that never get mounted.  On
	 * these filesystems dentries are never used for lookup purposes, and
	 * thus don't need to be hashed.  They also don't need a name until a
	 * user wants to identify the object in /proc/pid/fd/.  The little hack
	 * below allows us to generate a name for these objects on demand:
	 *
	 * Some pseudo inodes are mountable.  When they are mounted
	 * path->dentry == path->mnt->mnt_root.  In that case don't call d_dname
	 * and instead have d_path return the mounted path.
	 */
	if (path->dentry->d_op && path->dentry->d_op->d_dname &&
	    (!IS_ROOT(path->dentry) || path->dentry != path->mnt->mnt_root))
		return path->dentry->d_op->d_dname(path->dentry, buf, buflen);

	rcu_read_lock();
	get_fs_root_rcu(current->fs, &root);
	error = path_with_deleted(path, &root, &res, &buflen);
	rcu_read_unlock();

	if (error < 0)
		res = ERR_PTR(error);
	return res;
}
EXPORT_SYMBOL(d_path);

/*
 * Helper function for dentry_operations.d_dname() members
 */
char *dynamic_dname(struct dentry *dentry, char *buffer, int buflen,
			const char *fmt, ...)
{
	va_list args;
	char temp[64];
	int sz;

	va_start(args, fmt);
	sz = vsnprintf(temp, sizeof(temp), fmt, args) + 1;
	va_end(args);

	if (sz > sizeof(temp) || sz > buflen)
		return ERR_PTR(-ENAMETOOLONG);

	buffer += buflen - sz;
	return memcpy(buffer, temp, sz);
}

char *simple_dname(struct dentry *dentry, char *buffer, int buflen)
{
	char *end = buffer + buflen;
	/* these dentries are never renamed, so d_lock is not needed */
	if (prepend(&end, &buflen, " (deleted)", 11) ||
	    prepend(&end, &buflen, dentry->d_name.name, dentry->d_name.len) ||
	    prepend(&end, &buflen, "/", 1))  
		end = ERR_PTR(-ENAMETOOLONG);
	return end;
}
EXPORT_SYMBOL(simple_dname);

/*
 * Write full pathname from the root of the filesystem into the buffer.
 */
static char *__dentry_path(struct dentry *d, char *buf, int buflen)
{
	struct dentry *dentry;
	char *end, *retval;
	int len, seq = 0;
	int error = 0;

	if (buflen < 2)
		goto Elong;

	rcu_read_lock();
restart:
	dentry = d;
	end = buf + buflen;
	len = buflen;
	prepend(&end, &len, "\0", 1);
	/* Get '/' right */
	retval = end-1;
	*retval = '/';
	read_seqbegin_or_lock(&rename_lock, &seq);
	while (!IS_ROOT(dentry)) {
		struct dentry *parent = dentry->d_parent;

		prefetch(parent);
		error = prepend_name(&end, &len, &dentry->d_name);
		if (error)
			break;

		retval = end;
		dentry = parent;
	}
	if (!(seq & 1))
		rcu_read_unlock();
	if (need_seqretry(&rename_lock, seq)) {
		seq = 1;
		goto restart;
	}
	done_seqretry(&rename_lock, seq);
	if (error)
		goto Elong;
	return retval;
Elong:
	return ERR_PTR(-ENAMETOOLONG);
}

char *dentry_path_raw(struct dentry *dentry, char *buf, int buflen)
{
	return __dentry_path(dentry, buf, buflen);
}
EXPORT_SYMBOL(dentry_path_raw);

char *dentry_path(struct dentry *dentry, char *buf, int buflen)
{
	char *p = NULL;
	char *retval;

	if (d_unlinked(dentry)) {
		p = buf + buflen;
		if (prepend(&p, &buflen, "//deleted", 10) != 0)
			goto Elong;
		buflen++;
	}
	retval = __dentry_path(dentry, buf, buflen);
	if (!IS_ERR(retval) && p)
		*p = '/';	/* restore '/' overriden with '\0' */
	return retval;
Elong:
	return ERR_PTR(-ENAMETOOLONG);
}

static void get_fs_root_and_pwd_rcu(struct fs_struct *fs, struct path *root,
				    struct path *pwd)
{
	unsigned seq;

	do {
		seq = read_seqcount_begin(&fs->seq);
		*root = fs->root;
		*pwd = fs->pwd;
	} while (read_seqcount_retry(&fs->seq, seq));
}

/*
 * NOTE! The user-level library version returns a
 * character pointer. The kernel system call just
 * returns the length of the buffer filled (which
 * includes the ending '\0' character), or a negative
 * error value. So libc would do something like
 *
 *	char *getcwd(char * buf, size_t size)
 *	{
 *		int retval;
 *
 *		retval = sys_getcwd(buf, size);
 *		if (retval >= 0)
 *			return buf;
 *		errno = -retval;
 *		return NULL;
 *	}
 */
SYSCALL_DEFINE2(getcwd, char __user *, buf, unsigned long, size)
{
	int error;
	struct path pwd, root;
	char *page = __getname();

	if (!page)
		return -ENOMEM;

	rcu_read_lock();
	get_fs_root_and_pwd_rcu(current->fs, &root, &pwd);

	error = -ENOENT;
	if (!d_unlinked(pwd.dentry)) {
		unsigned long len;
		char *cwd = page + PATH_MAX;
		int buflen = PATH_MAX;

		prepend(&cwd, &buflen, "\0", 1);
		error = prepend_path(&pwd, &root, &cwd, &buflen);
		rcu_read_unlock();

		if (error < 0)
			goto out;

		/* Unreachable from current root */
		if (error > 0) {
			error = prepend_unreachable(&cwd, &buflen);
			if (error)
				goto out;
		}

		error = -ERANGE;
		len = PATH_MAX + page - cwd;
		if (len <= size) {
			error = len;
			if (copy_to_user(buf, cwd, len))
				error = -EFAULT;
		}
	} else {
		rcu_read_unlock();
	}

out:
	__putname(page);
	return error;
}

/*
 * Test whether new_dentry is a subdirectory of old_dentry.
 *
 * Trivially implemented using the dcache structure
 */

/**
 * is_subdir - is new dentry a subdirectory of old_dentry
 * @new_dentry: new dentry
 * @old_dentry: old dentry
 *
 * Returns 1 if new_dentry is a subdirectory of the parent (at any depth).
 * Returns 0 otherwise.
 * Caller must ensure that "new_dentry" is pinned before calling is_subdir()
 */
  
int is_subdir(struct dentry *new_dentry, struct dentry *old_dentry)
{
	int result;
	unsigned seq;

	if (new_dentry == old_dentry)
		return 1;

	do {
		/* for restarting inner loop in case of seq retry */
		seq = read_seqbegin(&rename_lock);
		/*
		 * Need rcu_readlock to protect against the d_parent trashing
		 * due to d_move
		 */
		rcu_read_lock();
		if (d_ancestor(old_dentry, new_dentry))
			result = 1;
		else
			result = 0;
		rcu_read_unlock();
	} while (read_seqretry(&rename_lock, seq));

	return result;
}

static enum d_walk_ret d_genocide_kill(void *data, struct dentry *dentry)
{
	struct dentry *root = data;
	if (dentry != root) {
		if (d_unhashed(dentry) || !dentry->d_inode)
			return D_WALK_SKIP;

		if (!(dentry->d_flags & DCACHE_GENOCIDE)) {
			dentry->d_flags |= DCACHE_GENOCIDE;
			dentry->d_lockref.count--;
		}
	}
	return D_WALK_CONTINUE;
}

void d_genocide(struct dentry *parent)
{
	d_walk(parent, parent, d_genocide_kill, NULL);
}

void d_tmpfile(struct dentry *dentry, struct inode *inode)
{
	inode_dec_link_count(inode);
	BUG_ON(dentry->d_name.name != dentry->d_iname ||
		!hlist_unhashed(&dentry->d_alias) ||
		!d_unlinked(dentry));
	spin_lock(&dentry->d_parent->d_lock);
	spin_lock_nested(&dentry->d_lock, DENTRY_D_LOCK_NESTED);
	dentry->d_name.len = sprintf(dentry->d_iname, "#%llu",
				(unsigned long long)inode->i_ino);
	spin_unlock(&dentry->d_lock);
	spin_unlock(&dentry->d_parent->d_lock);
	d_instantiate(dentry, inode);
}
EXPORT_SYMBOL(d_tmpfile);

static __initdata unsigned long dhash_entries;
static int __init set_dhash_entries(char *str)
{
	if (!str)
		return 0;
	dhash_entries = simple_strtoul(str, &str, 0);
	return 1;
}
__setup("dhash_entries=", set_dhash_entries);

static void __init dcache_init_early(void)
{
	unsigned int loop;

	/* If hashes are distributed across NUMA nodes, defer
	 * hash allocation until vmalloc space is available.
	 */
	if (hashdist)
		return;

	dentry_hashtable =
		alloc_large_system_hash("Dentry cache",
					sizeof(struct hlist_bl_head),
					dhash_entries,
					13,
					HASH_EARLY,
					&d_hash_shift,
					&d_hash_mask,
					0,
					0);

	for (loop = 0; loop < (1U << d_hash_shift); loop++)
		INIT_HLIST_BL_HEAD(dentry_hashtable + loop);
}

static void __init dcache_init(void)
{
	unsigned int loop;

	/* 
	 * A constructor could be added for stable state like the lists,
	 * but it is probably not worth it because of the cache nature
	 * of the dcache. 
	 */
	dentry_cache = KMEM_CACHE(dentry,
		SLAB_RECLAIM_ACCOUNT|SLAB_PANIC|SLAB_MEM_SPREAD);

	/* Hash may have been set up in dcache_init_early */
	if (!hashdist)
		return;

	dentry_hashtable =
		alloc_large_system_hash("Dentry cache",
					sizeof(struct hlist_bl_head),
					dhash_entries,
					13,
					0,
					&d_hash_shift,
					&d_hash_mask,
					0,
					0);

	for (loop = 0; loop < (1U << d_hash_shift); loop++)
		INIT_HLIST_BL_HEAD(dentry_hashtable + loop);
}

/* SLAB cache for __getname() consumers */
struct kmem_cache *names_cachep __read_mostly;
EXPORT_SYMBOL(names_cachep);

EXPORT_SYMBOL(d_genocide);

void __init vfs_caches_init_early(void)
{
	dcache_init_early();
	inode_init_early();
}

void __init vfs_caches_init(unsigned long mempages)
{
	unsigned long reserve;

	/* Base hash sizes on available memory, with a reserve equal to
           150% of current kernel size */

	reserve = min((mempages - nr_free_pages()) * 3/2, mempages - 1);
	mempages -= reserve;

	names_cachep = kmem_cache_create("names_cache", PATH_MAX, 0,
			SLAB_HWCACHE_ALIGN|SLAB_PANIC, NULL);

	dcache_init();
	inode_init();
	files_init(mempages);
	mnt_init();
	bdev_cache_init();
	chrdev_init();
}<|MERGE_RESOLUTION|>--- conflicted
+++ resolved
@@ -1428,15 +1428,12 @@
 			kmem_cache_free(dentry_cache, dentry); 
 			return NULL;
 		}
-<<<<<<< HEAD
 #ifdef CONFIG_DCACHE_WORD_ACCESS
-		kasan_unpoison_shadow(dname,
-				round_up(name->len + 1,	sizeof(unsigned long)));
+		kasan_unpoison_shadow(p,
+				round_up(size + name->len,	sizeof(unsigned long)));
 #endif
-=======
 		atomic_set(&p->u.count, 1);
 		dname = p->name;
->>>>>>> f114040e
 	} else  {
 		dname = dentry->d_iname;
 	}	
