--- conflicted
+++ resolved
@@ -4,13 +4,7 @@
 if HAVE_ARCH_KASAN
 
 config KASAN
-<<<<<<< HEAD
-	bool "AddressSanitizer: runtime memory debugger"
-	depends on !MEMORY_HOTPLUG
-=======
 	bool "KASan: runtime memory debugger"
-	depends on SLUB_DEBUG
->>>>>>> 11c8a4cc
 	select CONSTRUCTORS
 	help
 	  Enables kernel address sanitizer - runtime memory debugger,
